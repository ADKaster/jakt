use crate::{
    compiler::{
        BOOL_TYPE_ID, CCHAR_TYPE_ID, CINT_TYPE_ID, F32_TYPE_ID, F64_TYPE_ID, I16_TYPE_ID,
        I32_TYPE_ID, I64_TYPE_ID, I8_TYPE_ID, STRING_TYPE_ID, U16_TYPE_ID, U32_TYPE_ID,
        U64_TYPE_ID, U8_TYPE_ID, UNKNOWN_TYPE_ID, VOID_TYPE_ID,
    },
    error::JaktError,
    lexer::Span,
    parser::{
        BinaryOperator, Block, Call, DefinitionLinkage, DefinitionType, Expression, Function,
        FunctionLinkage, ParsedFile, Statement, Struct, UnaryOperator, UncheckedType,
    },
};

pub type StructId = usize;
pub type FunctionId = usize;
pub type ScopeId = usize;
pub type TypeId = usize;

#[derive(Debug, Clone, Copy, PartialEq)]
pub enum SafetyMode {
    Safe,
    Unsafe,
}

#[derive(Debug, Clone, PartialEq)]
pub enum Type {
    Builtin,
    Generic(StructId, Vec<TypeId>),
    Struct(StructId),
    RawPtr(TypeId),
<<<<<<< HEAD
=======
    Range(TypeId),
    Unknown,

    // C interop types
    CChar,
    CInt,
>>>>>>> b62b64c7
}

pub fn is_integer(type_id: TypeId) -> bool {
    match type_id {
        I8_TYPE_ID | I16_TYPE_ID | I32_TYPE_ID | I64_TYPE_ID | U8_TYPE_ID | U16_TYPE_ID
        | U32_TYPE_ID | U64_TYPE_ID => true,
        _ => false,
    }
}

pub fn can_fit_integer(type_id: TypeId, value: &IntegerConstant) -> bool {
    match *value {
        IntegerConstant::Signed(value) => match type_id {
            I8_TYPE_ID => value >= i8::MIN as i64 && value <= i8::MAX as i64,
            I16_TYPE_ID => value >= i16::MIN as i64 && value <= i16::MAX as i64,
            I32_TYPE_ID => value >= i32::MIN as i64 && value <= i32::MAX as i64,
            I64_TYPE_ID => true,
            U8_TYPE_ID => value >= 0 && value <= u8::MAX as i64,
            U16_TYPE_ID => value >= 0 && value <= u16::MAX as i64,
            U32_TYPE_ID => value >= 0 && value <= u32::MAX as i64,
            U64_TYPE_ID => value >= 0,
            _ => false,
        },
        IntegerConstant::Unsigned(value) => match type_id {
            I8_TYPE_ID => value <= i8::MAX as u64,
            I16_TYPE_ID => value <= i16::MAX as u64,
            I32_TYPE_ID => value <= i32::MAX as u64,
            I64_TYPE_ID => value <= i64::MAX as u64,
            U8_TYPE_ID => value <= u8::MAX as u64,
            U16_TYPE_ID => value <= u16::MAX as u64,
            U32_TYPE_ID => value <= u32::MAX as u64,
            U64_TYPE_ID => true,
            _ => false,
        },
    }
}

#[derive(Debug, Clone)]
pub struct Project {
    pub funs: Vec<CheckedFunction>,
    pub structs: Vec<CheckedStruct>,
    pub scopes: Vec<Scope>,
    pub types: Vec<Type>,
}

impl Project {
    pub fn new() -> Self {
        // Top-level (project-global) scope has no parent scope
        // and is the parent scope of all file scopes
        let project_global_scope = Scope::new(None);

        Self {
            funs: Vec::new(),
            structs: Vec::new(),
            scopes: vec![project_global_scope],
            types: Vec::new(),
        }
    }

    pub fn find_or_add_type_id(&mut self, ty: Type) -> TypeId {
        for (idx, t) in self.types.iter().enumerate() {
            if t == &ty {
                return idx;
            }
        }

        // in the future, we may want to group related types (like instantiations of the same generic)
        self.types.push(ty);

        self.types.len() - 1
    }

    pub fn create_scope(&mut self, parent_id: ScopeId) -> ScopeId {
        self.scopes.push(Scope::new(Some(parent_id)));

        self.scopes.len() - 1
    }

    pub fn add_var_to_scope(
        &mut self,
        scope_id: ScopeId,
        var: CheckedVariable,
        span: Span,
    ) -> Result<(), JaktError> {
        let scope = &mut self.scopes[scope_id];
        for existing_var in &scope.vars {
            if var.name == existing_var.name {
                return Err(JaktError::TypecheckError(
                    format!("redefinition of {}", var.name),
                    span,
                ));
            }
        }
        scope.vars.push(var);

        Ok(())
    }

    pub fn find_var_in_scope(&self, scope_id: ScopeId, var: &str) -> Option<CheckedVariable> {
        let mut scope_id = Some(scope_id);

        while let Some(current_id) = scope_id {
            let scope = &self.scopes[current_id];
            for v in &scope.vars {
                if v.name == var {
                    return Some(v.clone());
                }
            }
            scope_id = scope.parent.clone();
        }

        None
    }

    pub fn add_struct_to_scope(
        &mut self,
        scope_id: ScopeId,
        name: String,
        struct_id: StructId,
        span: Span,
    ) -> Result<(), JaktError> {
        let scope = &mut self.scopes[scope_id];
        for (existing_struct, _) in &scope.structs {
            if &name == existing_struct {
                return Err(JaktError::TypecheckError(
                    format!("redefinition of {}", name),
                    span,
                ));
            }
        }
        scope.structs.push((name, struct_id));

        Ok(())
    }

    pub fn find_struct_in_scope(&self, scope_id: ScopeId, structure: &str) -> Option<StructId> {
        let mut scope_id = Some(scope_id);

        while let Some(current_id) = scope_id {
            let scope = &self.scopes[current_id];
            for s in &scope.structs {
                if s.0 == structure {
                    return Some(s.1);
                }
            }
            scope_id = scope.parent.clone();
        }

        None
    }

    pub fn add_function_to_scope(
        &mut self,
        scope_id: ScopeId,
        name: String,
        function_id: FunctionId,
        span: Span,
    ) -> Result<(), JaktError> {
        let scope = &mut self.scopes[scope_id];

        for (existing_fun, _) in &scope.funs {
            if &name == existing_fun {
                return Err(JaktError::TypecheckError(
                    format!("redefinition of {}", name),
                    span,
                ));
            }
        }
        scope.funs.push((name, function_id));

        Ok(())
    }

    pub fn find_function_in_scope(&self, scope_id: ScopeId, fun_name: &str) -> Option<FunctionId> {
        let mut scope_id = Some(scope_id);

        while let Some(current_id) = scope_id {
            let scope = &self.scopes[current_id];
            for s in &scope.funs {
                if s.0 == fun_name {
                    return Some(s.1);
                }
            }
            scope_id = scope.parent.clone();
        }

        None
    }

    pub fn add_type_to_scope(
        &mut self,
        scope_id: ScopeId,
        type_name: String,
        type_id: TypeId,
        span: Span,
    ) -> Result<(), JaktError> {
        let scope = &mut self.scopes[scope_id];

        for (existing_type, _) in &scope.types {
            if &type_name == existing_type {
                return Err(JaktError::TypecheckError(
                    format!("redefinition of {}", type_name),
                    span,
                ));
            }
        }
        scope.types.push((type_name, type_id));

        Ok(())
    }

    pub fn find_type_in_scope(&self, scope_id: ScopeId, type_name: &str) -> Option<TypeId> {
        let mut scope_id = Some(scope_id);

        while let Some(current_id) = scope_id {
            let scope = &self.scopes[current_id];
            for s in &scope.types {
                if s.0 == type_name {
                    return Some(s.1);
                }
            }
            scope_id = scope.parent.clone();
        }

        None
    }
}

#[derive(Clone, Debug)]
pub struct CheckedStruct {
    pub name: String,
    pub fields: Vec<CheckedVarDecl>,
    pub scope_id: ScopeId,
    pub definition_linkage: DefinitionLinkage,
    pub definition_type: DefinitionType,
}

#[derive(Clone, Debug)]
pub struct CheckedParameter {
    pub requires_label: bool,
    pub variable: CheckedVariable,
}

#[derive(Debug, Clone)]
pub struct CheckedFunction {
    pub name: String,
    pub return_type: TypeId,
    pub params: Vec<CheckedParameter>,
    pub block: CheckedBlock,
    pub linkage: FunctionLinkage,
}

impl CheckedFunction {
    pub fn is_static(&self) -> bool {
        for param in &self.params {
            if param.variable.name == "this" {
                return false;
            }
        }

        true
    }
}

#[derive(Debug, Clone)]
pub struct CheckedBlock {
    pub stmts: Vec<CheckedStatement>,
}

impl CheckedBlock {
    pub fn new() -> Self {
        Self { stmts: Vec::new() }
    }
}

#[derive(Debug, Clone)]
pub struct CheckedVarDecl {
    pub name: String,
    pub ty: TypeId,
    pub mutable: bool,
    pub span: Span,
}

#[derive(Clone, Debug)]
pub struct CheckedVariable {
    pub name: String,
    pub ty: TypeId,
    pub mutable: bool,
}

#[derive(Debug, Clone)]
pub enum CheckedStatement {
    Expression(CheckedExpression),
    Defer(Box<CheckedStatement>),
    VarDecl(CheckedVarDecl, CheckedExpression),
    If(
        CheckedExpression,
        CheckedBlock,
        Option<Box<CheckedStatement>>, // optional else case
    ),
    Block(CheckedBlock),
    While(CheckedExpression, CheckedBlock),
    Return(CheckedExpression),
    For(String, CheckedExpression, CheckedBlock),
    Garbage,
}

#[derive(Clone, Debug)]
pub enum IntegerConstant {
    Signed(i64),
    Unsigned(u64),
}

impl IntegerConstant {
    pub fn to_usize(&self) -> usize {
        match self {
            IntegerConstant::Signed(value) => *value as usize,
            IntegerConstant::Unsigned(value) => *value as usize,
        }
    }

    pub fn promote(&self, type_id: TypeId) -> (Option<NumericConstant>, TypeId) {
        if !can_fit_integer(type_id, self) {
            return (None, UNKNOWN_TYPE_ID);
        }
        let new_constant = match self {
            IntegerConstant::Signed(value) => match type_id {
                I8_TYPE_ID => NumericConstant::I8(*value as i8),
                I16_TYPE_ID => NumericConstant::I16(*value as i16),
                I32_TYPE_ID => NumericConstant::I32(*value as i32),
                I64_TYPE_ID => NumericConstant::I64(*value as i64),
                U8_TYPE_ID => NumericConstant::U8(*value as u8),
                U16_TYPE_ID => NumericConstant::U16(*value as u16),
                U32_TYPE_ID => NumericConstant::U32(*value as u32),
                U64_TYPE_ID => NumericConstant::U64(*value as u64),
                _ => panic!("Bogus state in IntegerConstant::promote"),
            },
            IntegerConstant::Unsigned(value) => match type_id {
                I8_TYPE_ID => NumericConstant::I8(*value as i8),
                I16_TYPE_ID => NumericConstant::I16(*value as i16),
                I32_TYPE_ID => NumericConstant::I32(*value as i32),
                I64_TYPE_ID => NumericConstant::I64(*value as i64),
                U8_TYPE_ID => NumericConstant::U8(*value as u8),
                U16_TYPE_ID => NumericConstant::U16(*value as u16),
                U32_TYPE_ID => NumericConstant::U32(*value as u32),
                U64_TYPE_ID => NumericConstant::U64(*value as u64),
                _ => panic!("Bogus state in IntegerConstant::promote"),
            },
        };
        (Some(new_constant), type_id)
    }
}

#[derive(Clone, Debug)]
pub enum NumericConstant {
    I8(i8),
    I16(i16),
    I32(i32),
    I64(i64),
    U8(u8),
    U16(u16),
    U32(u32),
    U64(u64),
}

impl PartialEq for NumericConstant {
    fn eq(&self, other: &Self) -> bool {
        match (self, other) {
            (NumericConstant::I8(l), NumericConstant::I8(r)) => l == r,
            (NumericConstant::I16(l), NumericConstant::I16(r)) => l == r,
            (NumericConstant::I32(l), NumericConstant::I32(r)) => l == r,
            (NumericConstant::I64(l), NumericConstant::I64(r)) => l == r,
            (NumericConstant::U8(l), NumericConstant::U8(r)) => l == r,
            (NumericConstant::U16(l), NumericConstant::U16(r)) => l == r,
            (NumericConstant::U32(l), NumericConstant::U32(r)) => l == r,
            (NumericConstant::U64(l), NumericConstant::U64(r)) => l == r,
            _ => false,
        }
    }
}

impl NumericConstant {
    pub fn integer_constant(&self) -> Option<IntegerConstant> {
        match self {
            NumericConstant::I8(value) => Some(IntegerConstant::Signed(*value as i64)),
            NumericConstant::I16(value) => Some(IntegerConstant::Signed(*value as i64)),
            NumericConstant::I32(value) => Some(IntegerConstant::Signed(*value as i64)),
            NumericConstant::I64(value) => Some(IntegerConstant::Signed(*value as i64)),
            NumericConstant::U8(value) => Some(IntegerConstant::Unsigned(*value as u64)),
            NumericConstant::U16(value) => Some(IntegerConstant::Unsigned(*value as u64)),
            NumericConstant::U32(value) => Some(IntegerConstant::Unsigned(*value as u64)),
            NumericConstant::U64(value) => Some(IntegerConstant::Unsigned(*value as u64)),
        }
    }

    pub fn ty(&self) -> TypeId {
        match self {
            NumericConstant::I8(_) => I8_TYPE_ID,
            NumericConstant::I16(_) => I16_TYPE_ID,
            NumericConstant::I32(_) => I32_TYPE_ID,
            NumericConstant::I64(_) => I64_TYPE_ID,
            NumericConstant::U8(_) => U8_TYPE_ID,
            NumericConstant::U16(_) => U16_TYPE_ID,
            NumericConstant::U32(_) => U32_TYPE_ID,
            NumericConstant::U64(_) => U64_TYPE_ID,
        }
    }
}

#[derive(Clone, Debug)]
pub enum CheckedExpression {
    // Standalone
    Boolean(bool),
    NumericConstant(NumericConstant, TypeId),
    QuotedString(String),
    CharacterConstant(char),
    UnaryOp(Box<CheckedExpression>, UnaryOperator, TypeId),
    BinaryOp(
        Box<CheckedExpression>,
        BinaryOperator,
        Box<CheckedExpression>,
        TypeId,
    ),
    Tuple(Vec<CheckedExpression>, TypeId),
    Range(Box<CheckedExpression>, Box<CheckedExpression>, TypeId),
    Vector(
        Vec<CheckedExpression>,
        Option<Box<CheckedExpression>>,
        TypeId,
    ),
    IndexedExpression(Box<CheckedExpression>, Box<CheckedExpression>, TypeId),
    IndexedTuple(Box<CheckedExpression>, usize, TypeId),
    IndexedStruct(Box<CheckedExpression>, String, TypeId),

    Call(CheckedCall, TypeId),
    MethodCall(Box<CheckedExpression>, CheckedCall, TypeId),

    Var(CheckedVariable),

    OptionalNone(TypeId),
    OptionalSome(Box<CheckedExpression>, TypeId),
    ForcedUnwrap(Box<CheckedExpression>, TypeId),

    // Parsing error
    Garbage,
}

impl CheckedExpression {
    pub fn ty(&self) -> TypeId {
        match self {
            CheckedExpression::Boolean(_) => BOOL_TYPE_ID,
            CheckedExpression::Call(_, ty) => *ty,
            CheckedExpression::NumericConstant(_, ty) => *ty,
            CheckedExpression::QuotedString(_) => STRING_TYPE_ID,
            CheckedExpression::CharacterConstant(_) => CCHAR_TYPE_ID, // use the C one for now
            CheckedExpression::UnaryOp(_, _, ty) => *ty,
            CheckedExpression::BinaryOp(_, _, _, ty) => *ty,
            CheckedExpression::Vector(_, _, ty) => *ty,
            CheckedExpression::Tuple(_, ty) => *ty,
            CheckedExpression::Range(_, _, ty) => *ty,
            CheckedExpression::IndexedExpression(_, _, ty) => *ty,
            CheckedExpression::IndexedTuple(_, _, ty) => *ty,
            CheckedExpression::IndexedStruct(_, _, ty) => *ty,
            CheckedExpression::MethodCall(_, _, ty) => *ty,
            CheckedExpression::Var(CheckedVariable { ty, .. }) => *ty,
            CheckedExpression::OptionalNone(ty) => *ty,
            CheckedExpression::OptionalSome(_, ty) => *ty,
            CheckedExpression::ForcedUnwrap(_, ty) => *ty,
            CheckedExpression::Garbage => UNKNOWN_TYPE_ID,
        }
    }

    pub fn to_integer_constant(&self) -> Option<IntegerConstant> {
        match self {
            CheckedExpression::NumericConstant(constant, _) => constant.integer_constant(),
            _ => None,
        }
    }

    pub fn is_mutable(&self) -> bool {
        match self {
            CheckedExpression::Var(var) => var.mutable,
            CheckedExpression::IndexedStruct(expr, _, _) => expr.is_mutable(),
            CheckedExpression::IndexedExpression(expr, _, _) => expr.is_mutable(),
            _ => false,
        }
    }
}

#[derive(Clone, Debug)]
pub struct CheckedCall {
    pub namespace: Vec<String>,
    pub name: String,
    pub args: Vec<(String, CheckedExpression)>,
    pub linkage: FunctionLinkage,
    pub ty: TypeId,
}

#[derive(Clone, Debug)]
pub struct Scope {
    pub vars: Vec<CheckedVariable>,
    pub structs: Vec<(String, StructId)>,
    pub funs: Vec<(String, FunctionId)>,
    pub types: Vec<(String, TypeId)>,
    pub parent: Option<ScopeId>,
}

impl Scope {
    pub fn new(parent: Option<ScopeId>) -> Self {
        Self {
            vars: Vec::new(),
            structs: Vec::new(),
            funs: Vec::new(),
            types: Vec::new(),
            parent,
        }
    }
}

pub fn typecheck_file(
    parsed_file: &ParsedFile,
    scope_id: ScopeId,
    project: &mut Project,
) -> Option<JaktError> {
    let mut error = None;

    let project_struct_len = project.structs.len();

    for (struct_id, structure) in parsed_file.structs.iter().enumerate() {
        //Ensure we know the types ahead of time, so they can be recursive
        let struct_id = struct_id + project_struct_len;
        project.types.push(Type::Struct(struct_id));

        let struct_type_id = project.types.len() - 1;
        if let Err(err) = project.add_type_to_scope(
            scope_id,
            structure.name.clone(),
            struct_type_id,
            structure.span,
        ) {
            error = error.or(Some(err));
        }

        typecheck_struct_predecl(structure, struct_type_id, struct_id, scope_id, project);
    }

    for fun in &parsed_file.funs {
        //Ensure we know the function ahead of time, so they can be recursive
        error = error.or(typecheck_fun_predecl(fun, scope_id, project));
    }

    for (struct_id, structure) in parsed_file.structs.iter().enumerate() {
        error = error.or(typecheck_struct(
            structure,
            struct_id + project_struct_len,
            scope_id,
            project,
        ));
    }

    for fun in &parsed_file.funs {
        error = error.or(typecheck_fun(fun, scope_id, project));
    }

    error
}

fn typecheck_struct_predecl(
    structure: &Struct,
    struct_type_id: TypeId,
    struct_id: StructId,
    parent_scope_id: ScopeId,
    project: &mut Project,
) -> Option<JaktError> {
    let mut error = None;

    let struct_scope_id = project.create_scope(parent_scope_id);

    for fun in &structure.methods {
        let mut checked_function = CheckedFunction {
            name: fun.name.clone(),
            params: vec![],
            return_type: UNKNOWN_TYPE_ID,
            block: CheckedBlock::new(),
            linkage: fun.linkage.clone(),
        };

        for param in &fun.params {
            if param.variable.name == "this" {
                let checked_variable = CheckedVariable {
                    name: param.variable.name.clone(),
                    ty: struct_type_id,
                    mutable: param.variable.mutable,
                };

                checked_function.params.push(CheckedParameter {
                    requires_label: param.requires_label,
                    variable: checked_variable.clone(),
                });
            } else {
                let (param_type, err) =
                    typecheck_typename(&param.variable.ty, struct_scope_id, project);
                error = error.or(err);

                let checked_variable = CheckedVariable {
                    name: param.variable.name.clone(),
                    ty: param_type,
                    mutable: param.variable.mutable,
                };

                checked_function.params.push(CheckedParameter {
                    requires_label: param.requires_label,
                    variable: checked_variable.clone(),
                });
            }
        }

        project.funs.push(checked_function);
        if let Err(err) = project.add_function_to_scope(
            struct_scope_id,
            fun.name.clone(),
            project.funs.len() - 1,
            structure.span,
        ) {
            error = error.or(Some(err));
        }
    }

    project.structs.push(CheckedStruct {
        name: structure.name.clone(),
        fields: Vec::new(),
        scope_id: struct_scope_id,
        definition_linkage: structure.definition_linkage,
        definition_type: structure.definition_type,
    });

    match project.add_struct_to_scope(
        parent_scope_id,
        structure.name.clone(),
        struct_id,
        structure.span,
    ) {
        Ok(_) => {}
        Err(err) => error = error.or(Some(err)),
    }

    error
}

fn typecheck_struct(
    structure: &Struct,
    struct_id: StructId,
    parent_scope_id: ScopeId,
    project: &mut Project,
) -> Option<JaktError> {
    let mut error = None;

    let mut fields = Vec::new();

    let struct_type_id = project.find_or_add_type_id(Type::Struct(struct_id));

    for unchecked_member in &structure.fields {
        let (checked_member_type, err) =
            typecheck_typename(&unchecked_member.ty, parent_scope_id, project);
        error = error.or(err);

        fields.push(CheckedVarDecl {
            name: unchecked_member.name.clone(),
            ty: checked_member_type,
            mutable: unchecked_member.mutable,
            span: unchecked_member.span,
        });
    }

    let mut constructor_params = Vec::new();
    for field in &fields {
        constructor_params.push(CheckedParameter {
            requires_label: true,
            variable: CheckedVariable {
                name: field.name.clone(),
                ty: field.ty,
                mutable: field.mutable,
            },
        });
    }

    let checked_struct = &mut project.structs[struct_id];
    checked_struct.fields = fields;

    let checked_constructor = CheckedFunction {
        name: structure.name.clone(),
        block: CheckedBlock::new(),
        linkage: FunctionLinkage::ImplicitConstructor,
        params: constructor_params,
        return_type: struct_type_id,
    };

    // Internal constructor
    project.funs.push(checked_constructor);

    let checked_struct_scope_id = checked_struct.scope_id;

    // Add constructor to the struct's scope
    if let Err(err) = project.add_function_to_scope(
        checked_struct_scope_id,
        structure.name.clone(),
        project.funs.len() - 1,
        structure.span,
    ) {
        error = error.or(Some(err));
    }

    // Add helper function for constructor to the parent scope
    if let Err(err) = project.add_function_to_scope(
        parent_scope_id,
        structure.name.clone(),
        project.funs.len() - 1,
        structure.span,
    ) {
        error = error.or(Some(err));
    }

    for fun in &structure.methods {
        error = error.or(typecheck_method(
            fun,
            checked_struct_scope_id,
            project,
            struct_id,
        ));
    }

    error
}

fn typecheck_fun_predecl(
    fun: &Function,
    parent_scope_id: ScopeId,
    project: &mut Project,
) -> Option<JaktError> {
    let mut error = None;

    let mut checked_function = CheckedFunction {
        name: fun.name.clone(),
        params: vec![],
        return_type: UNKNOWN_TYPE_ID,
        block: CheckedBlock::new(),
        linkage: fun.linkage.clone(),
    };

    for param in &fun.params {
        let (param_type, err) = typecheck_typename(&param.variable.ty, parent_scope_id, project);
        error = error.or(err);

        let checked_variable = CheckedVariable {
            name: param.variable.name.clone(),
            ty: param_type,
            mutable: param.variable.mutable,
        };

        checked_function.params.push(CheckedParameter {
            requires_label: param.requires_label,
            variable: checked_variable.clone(),
        });
    }

    let function_id = project.funs.len();

    project.funs.push(checked_function);

    match project.add_function_to_scope(
        parent_scope_id,
        fun.name.clone(),
        function_id,
        fun.name_span,
    ) {
        Ok(_) => {}
        Err(err) => error = error.or(Some(err)),
    }

    error
}

fn typecheck_fun(
    fun: &Function,
    parent_scope_id: ScopeId,
    project: &mut Project,
) -> Option<JaktError> {
    let mut error = None;

    let function_scope_id = project.create_scope(parent_scope_id);

    let function_id = project
        .find_function_in_scope(parent_scope_id, &fun.name)
        .expect("Internal error: missing previously defined function");

    let checked_function = &mut project.funs[function_id];

    let mut param_vars = Vec::new();
    for param in &checked_function.params {
        param_vars.push(param.variable.clone());
    }

    for variable in param_vars.into_iter() {
        if let Err(err) = project.add_var_to_scope(function_scope_id, variable, fun.name_span) {
            error = error.or(Some(err));
        }
    }

    let (block, err) = typecheck_block(&fun.block, function_scope_id, project, SafetyMode::Safe);
    error = error.or(err);

    let (fun_return_type, err) = typecheck_typename(&fun.return_type, parent_scope_id, project);
    error = error.or(err);

    // If the return type is unknown, and the function starts with a return statement,
    // we infer the return type from its expression.
    let return_type = if fun_return_type == UNKNOWN_TYPE_ID {
        if let Some(CheckedStatement::Return(ret)) = block.stmts.first() {
            ret.ty()
        } else {
            VOID_TYPE_ID
        }
    } else {
        fun_return_type.clone()
    };

    let checked_function = &mut project.funs[function_id];

    checked_function.block = block;
    checked_function.return_type = return_type;

    error
}

fn typecheck_method(
    fun: &Function,
    parent_scope_id: ScopeId,
    project: &mut Project,
    struct_id: StructId,
) -> Option<JaktError> {
    let mut error = None;

    let function_scope_id = project.create_scope(parent_scope_id);

    let structure = &mut project.structs[struct_id];
    let structure_scope_id = structure.scope_id;

    let method_id = project.find_function_in_scope(structure_scope_id, &fun.name);

    let method_id = method_id
        .expect("Internal error: we just pushed the checked function, but it's not present");

    let checked_function = &mut project.funs[method_id];

    let mut param_vars = Vec::new();
    for param in &checked_function.params {
        param_vars.push(param.variable.clone());
    }

    for variable in param_vars.into_iter() {
        if let Err(err) = project.add_var_to_scope(function_scope_id, variable, fun.name_span) {
            error = error.or(Some(err));
        }
    }

    let (block, err) = typecheck_block(&fun.block, function_scope_id, project, SafetyMode::Safe);
    error = error.or(err);

    let (fun_return_type, err) = typecheck_typename(&fun.return_type, parent_scope_id, project);
    error = error.or(err);

    // If the return type is unknown, and the function starts with a return statement,
    // we infer the return type from its expression.
    let return_type = if fun_return_type == UNKNOWN_TYPE_ID {
        if let Some(CheckedStatement::Return(ret)) = block.stmts.first() {
            ret.ty()
        } else {
            VOID_TYPE_ID
        }
    } else {
        fun_return_type.clone()
    };

    let checked_function = &mut project.funs[method_id];

    checked_function.block = block;
    checked_function.return_type = return_type;

    error
}

pub fn typecheck_block(
    block: &Block,
    parent_scope_id: ScopeId,
    project: &mut Project,
    safety_mode: SafetyMode,
) -> (CheckedBlock, Option<JaktError>) {
    let mut error = None;
    let mut checked_block = CheckedBlock::new();

    let block_scope_id = project.create_scope(parent_scope_id);

    for stmt in &block.stmts {
        let (checked_stmt, err) = typecheck_statement(stmt, block_scope_id, project, safety_mode);
        error = error.or(err);

        checked_block.stmts.push(checked_stmt);
    }

    (checked_block, error)
}

pub fn typecheck_statement(
    stmt: &Statement,
    scope_id: ScopeId,
    project: &mut Project,
    safety_mode: SafetyMode,
) -> (CheckedStatement, Option<JaktError>) {
    let mut error = None;

    match stmt {
        Statement::For(iterator_name, range_expr, block) => {
            let (checked_expr, err) =
                typecheck_expression(range_expr, scope_id, project, safety_mode);
            error = error.or(err);

            let iterator_scope_id = project.create_scope(scope_id);

            let index_type;
            if let Type::Range(inner_type) = project.types[checked_expr.ty()] {
                index_type = inner_type;
            } else {
                panic!("Range expression doesn't have Range type");
            }

            let iterator_decl = CheckedVariable {
                name: iterator_name.clone(),
                mutable: true,
                ty: index_type,
            };

            if let Err(err) =
                project.add_var_to_scope(iterator_scope_id, iterator_decl, range_expr.span())
            {
                error = error.or(Some(err));
            }

            let (checked_block, err) =
                typecheck_block(block, iterator_scope_id, project, SafetyMode::Unsafe);
            error = error.or(err);

            (
                CheckedStatement::For(iterator_name.clone(), checked_expr, checked_block),
                error,
            )
        }
        Statement::Expression(expr) => {
            let (checked_expr, err) = typecheck_expression(expr, scope_id, project, safety_mode);

            (CheckedStatement::Expression(checked_expr), err)
        }
        Statement::Defer(statement) => {
            let (checked_statement, err) =
                typecheck_statement(statement, scope_id, project, safety_mode);

            (CheckedStatement::Defer(Box::new(checked_statement)), err)
        }
        Statement::UnsafeBlock(block) => {
            let (checked_block, err) =
                typecheck_block(block, scope_id, project, SafetyMode::Unsafe);

            (CheckedStatement::Block(checked_block), err)
        }
        Statement::VarDecl(var_decl, init) => {
            let (mut checked_expression, err) =
                typecheck_expression(init, scope_id, project, safety_mode);
            error = error.or(err);

            let (mut checked_type_id, err) = typecheck_typename(&var_decl.ty, scope_id, project);

            if checked_type_id == UNKNOWN_TYPE_ID && checked_expression.ty() != UNKNOWN_TYPE_ID {
                checked_type_id = checked_expression.ty()
            } else {
                error = error.or(err);
            }

            let err = try_promote_constant_expr_to_type(
                checked_type_id,
                &mut checked_expression,
                &init.span(),
            );
            error = error.or(err);

            let checked_var_decl = CheckedVarDecl {
                name: var_decl.name.clone(),
                ty: checked_type_id,
                span: var_decl.span,
                mutable: var_decl.mutable,
            };

            if let Err(err) = project.add_var_to_scope(
                scope_id,
                CheckedVariable {
                    name: checked_var_decl.name.clone(),
                    ty: checked_var_decl.ty.clone(),
                    mutable: checked_var_decl.mutable,
                },
                checked_var_decl.span,
            ) {
                error = error.or(Some(err));
            }

            (
                CheckedStatement::VarDecl(checked_var_decl, checked_expression),
                error,
            )
        }
        Statement::If(cond, block, else_stmt) => {
            let (checked_cond, err) = typecheck_expression(cond, scope_id, project, safety_mode);
            error = error.or(err);

            let (checked_block, err) = typecheck_block(block, scope_id, project, safety_mode);
            error = error.or(err);

            let else_output;
            if let Some(else_stmt) = else_stmt {
                let (checked_stmt, err) =
                    typecheck_statement(else_stmt, scope_id, project, safety_mode);
                error = error.or(err);

                else_output = Some(Box::new(checked_stmt));
            } else {
                else_output = None;
            }

            (
                CheckedStatement::If(checked_cond, checked_block, else_output),
                error,
            )
        }
        Statement::While(cond, block) => {
            let (checked_cond, err) = typecheck_expression(cond, scope_id, project, safety_mode);
            error = error.or(err);

            let (checked_block, err) = typecheck_block(block, scope_id, project, safety_mode);
            error = error.or(err);

            (CheckedStatement::While(checked_cond, checked_block), error)
        }
        Statement::Return(expr) => {
            let (output, err) = typecheck_expression(expr, scope_id, project, safety_mode);

            (CheckedStatement::Return(output), err)
        }
        Statement::Block(block) => {
            let (checked_block, err) = typecheck_block(block, scope_id, project, safety_mode);
            (CheckedStatement::Block(checked_block), err)
        }
        Statement::Garbage => (CheckedStatement::Garbage, None),
    }
}

pub fn try_promote_constant_expr_to_type(
    lhs_type_id: TypeId,
    checked_rhs: &mut CheckedExpression,
    span: &Span,
) -> Option<JaktError> {
    if !is_integer(lhs_type_id) {
        return None;
    }
    if let Some(rhs_constant) = checked_rhs.to_integer_constant() {
        if let (Some(new_constant), new_ty) = rhs_constant.promote(lhs_type_id) {
            *checked_rhs = CheckedExpression::NumericConstant(new_constant, new_ty);
        } else {
            return Some(JaktError::TypecheckError(
                "Integer promotion failed".to_string(),
                *span,
            ));
        }
    }

    return None;
}

pub fn typecheck_expression(
    expr: &Expression,
    scope_id: ScopeId,
    project: &mut Project,
    safety_mode: SafetyMode,
) -> (CheckedExpression, Option<JaktError>) {
    let mut error = None;

    match expr {
        Expression::Range(start_expr, end_expr, span) => {
            let (checked_start, err) =
                typecheck_expression(&start_expr, scope_id, project, safety_mode);
            error = error.or(err);

            let (checked_end, err) =
                typecheck_expression(&end_expr, scope_id, project, safety_mode);
            error = error.or(err);

            if checked_start.ty() != checked_end.ty() {
                error = error.or(Some(JaktError::TypecheckError(
                    "Range start and end must be the same type".to_string(),
                    *span,
                )))
            }

            let ty = Type::Range(checked_start.ty());
            (
                CheckedExpression::Range(
                    Box::new(checked_start),
                    Box::new(checked_end),
                    project.find_or_add_type_id(ty),
                ),
                error,
            )
        }
        Expression::BinaryOp(lhs, op, rhs, span) => {
            let (checked_lhs, err) = typecheck_expression(lhs, scope_id, project, safety_mode);
            error = error.or(err);

            let (mut checked_rhs, err) = typecheck_expression(rhs, scope_id, project, safety_mode);
            error = error.or(err);

            let err = try_promote_constant_expr_to_type(checked_lhs.ty(), &mut checked_rhs, span);
            error = error.or(err);

            // TODO: actually do the binary operator typecheck against safe operations
            // For now, use a type we know
            let (ty, err) = typecheck_binary_operation(&checked_lhs, &op, &checked_rhs, *span);
            error = error.or(err);

            (
                CheckedExpression::BinaryOp(
                    Box::new(checked_lhs),
                    op.clone(),
                    Box::new(checked_rhs),
                    ty,
                ),
                error,
            )
        }
        Expression::UnaryOp(expr, op, span) => {
            let (checked_expr, err) = typecheck_expression(expr, scope_id, project, safety_mode);
            error = error.or(err);

            let (checked_expr, err) = typecheck_unary_operation(
                checked_expr,
                op.clone(),
                *span,
                scope_id,
                project,
                safety_mode,
            );
            error = error.or(err);

            (checked_expr, error)
        }
        Expression::OptionalNone(_) => (CheckedExpression::OptionalNone(UNKNOWN_TYPE_ID), None),
        Expression::OptionalSome(expr, _) => {
            let (checked_expr, err) = typecheck_expression(expr, scope_id, project, safety_mode);
            let ty = checked_expr.ty();
            (
                CheckedExpression::OptionalSome(Box::new(checked_expr), ty),
                err,
            )
        }
        Expression::ForcedUnwrap(expr, _) => {
            let (checked_expr, err) = typecheck_expression(expr, scope_id, project, safety_mode);

            let ty = &project.types[checked_expr.ty()];

            let optional_struct_id = project
                .find_struct_in_scope(0, "Optional")
                .expect("internal error: can't find builtin Optional type");

            let (ty, err) = match ty {
                Type::Generic(struct_id, inner_tys) if struct_id == &optional_struct_id => {
                    (inner_tys[0], None)
                }
                _ => (
                    UNKNOWN_TYPE_ID,
                    err.or(Some(JaktError::TypecheckError(
                        "Forced unwrap only works on Optional".to_string(),
                        expr.span(),
                    ))),
                ),
            };
            (
                CheckedExpression::ForcedUnwrap(Box::new(checked_expr), ty),
                err,
            )
        }
        Expression::Boolean(b, _) => (CheckedExpression::Boolean(*b), None),
        Expression::Call(call, span) => {
            let (checked_call, err) = typecheck_call(call, scope_id, span, project, safety_mode);
            let ty = checked_call.ty;
            (CheckedExpression::Call(checked_call, ty), err)
        }
        Expression::NumericConstant(constant, _) => (
            CheckedExpression::NumericConstant(constant.clone(), constant.ty()),
            None,
        ),
        Expression::QuotedString(qs, _) => (CheckedExpression::QuotedString(qs.clone()), None),
        Expression::CharacterLiteral(c, _) => (CheckedExpression::CharacterConstant(*c), None),
        Expression::Var(v, span) => {
            if let Some(var) = project.find_var_in_scope(scope_id, v) {
                (CheckedExpression::Var(var.clone()), None)
            } else {
                (
                    CheckedExpression::Var(CheckedVariable {
                        name: v.clone(),
                        ty: UNKNOWN_TYPE_ID,
                        mutable: false,
                    }),
                    Some(JaktError::TypecheckError(
                        "variable not found".to_string(),
                        *span,
                    )),
                )
            }
        }
        Expression::Vector(vec, fill_size_expr, ..) => {
            let mut inner_ty = UNKNOWN_TYPE_ID;
            let mut output = Vec::new();

            let mut checked_fill_size_expr = None;
            if let Some(fill_size_expr) = fill_size_expr {
                let (checked_expr, err) =
                    typecheck_expression(fill_size_expr, scope_id, project, safety_mode);
                checked_fill_size_expr = Some(Box::new(checked_expr));
                error = error.or(err);
            }

            for v in vec {
                let (checked_expr, err) = typecheck_expression(v, scope_id, project, safety_mode);
                error = error.or(err);

                if inner_ty == UNKNOWN_TYPE_ID {
                    inner_ty = checked_expr.ty();
                } else {
                    if inner_ty != checked_expr.ty() {
                        error = error.or(Some(JaktError::TypecheckError(
                            "does not match type of previous values in vector".to_string(),
                            v.span(),
                        )))
                    }
                }

                output.push(checked_expr);
            }

            let vector_struct_id = project
                .find_struct_in_scope(0, "RefVector")
                .expect("internal error: RefVector builtin definition not found");

            let type_id =
                project.find_or_add_type_id(Type::Generic(vector_struct_id, vec![inner_ty]));

            (
                CheckedExpression::Vector(output, checked_fill_size_expr, type_id),
                error,
            )
        }
        Expression::Tuple(items, _) => {
            let mut checked_items = Vec::new();
            let mut checked_types = Vec::new();

            for item in items {
                let (checked_item, err) =
                    typecheck_expression(item, scope_id, project, safety_mode);
                error = error.or(err);

                checked_types.push(checked_item.ty());
                checked_items.push(checked_item);
            }

            let tuple_struct_id = project
                .find_struct_in_scope(0, "Tuple")
                .expect("internal error: Tuple builtin definition not found");

            let type_id =
                project.find_or_add_type_id(Type::Generic(tuple_struct_id, checked_types));

            (CheckedExpression::Tuple(checked_items, type_id), error)
        }
        Expression::IndexedExpression(expr, idx, _) => {
            let (checked_expr, err) = typecheck_expression(expr, scope_id, project, safety_mode);
            error = error.or(err);

            let (checked_idx, err) = typecheck_expression(idx, scope_id, project, safety_mode);
            error = error.or(err);

            let mut expr_ty = UNKNOWN_TYPE_ID;

            let vector_struct_id = project
                .find_struct_in_scope(0, "RefVector")
                .expect("internal error: RefVector builtin definition not found");

            let ty = &project.types[checked_expr.ty()];
            match ty {
                Type::Generic(parent_struct_id, inner_tys)
                    if parent_struct_id == &vector_struct_id =>
                {
                    match checked_idx.ty() {
                        _ if is_integer(checked_idx.ty()) => {
                            expr_ty = inner_tys[0];
                        }

                        _ => {
                            error = error.or(Some(JaktError::TypecheckError(
                                "index is not an integer".to_string(),
                                idx.span(),
                            )))
                        }
                    }
                }
                _ => {
                    error = error.or(Some(JaktError::TypecheckError(
                        "index used on value that can't be indexed".to_string(),
                        expr.span(),
                    )))
                }
            }

            (
                CheckedExpression::IndexedExpression(
                    Box::new(checked_expr),
                    Box::new(checked_idx),
                    expr_ty,
                ),
                error,
            )
        }
        Expression::IndexedTuple(expr, idx, span) => {
            let (checked_expr, err) = typecheck_expression(expr, scope_id, project, safety_mode);
            error = error.or(err);

            let mut ty = UNKNOWN_TYPE_ID;

            let tuple_struct_id = project
                .find_struct_in_scope(0, "Tuple")
                .expect("internal error: Tuple builtin definition not found");

            let checked_expr_ty = &project.types[checked_expr.ty()];
            match checked_expr_ty {
                Type::Generic(parent_struct_id, inner_tys)
                    if parent_struct_id == &tuple_struct_id =>
                {
                    match inner_tys.get(*idx) {
                        Some(t) => ty = t.clone(),
                        None => {
                            error = error.or(Some(JaktError::TypecheckError(
                                "tuple index past the end of the tuple".to_string(),
                                *span,
                            )))
                        }
                    }
                }
                _ => {
                    error = error.or(Some(JaktError::TypecheckError(
                        "tuple index used non-tuple value".to_string(),
                        expr.span(),
                    )))
                }
            }

            (
                CheckedExpression::IndexedTuple(Box::new(checked_expr), *idx, ty),
                error,
            )
        }

        Expression::IndexedStruct(expr, name, span) => {
            let (checked_expr, err) = typecheck_expression(expr, scope_id, project, safety_mode);
            error = error.or(err);

            let ty = UNKNOWN_TYPE_ID;

            let checked_expr_ty = &project.types[checked_expr.ty()];
            match checked_expr_ty {
                Type::Struct(struct_id) => {
                    let structure = &project.structs[*struct_id];

                    for member in &structure.fields {
                        if &member.name == name {
                            return (
                                CheckedExpression::IndexedStruct(
                                    Box::new(checked_expr),
                                    name.to_string(),
                                    member.ty.clone(),
                                ),
                                None,
                            );
                        }
                    }

                    error = error.or(Some(JaktError::TypecheckError(
                        format!("unknown member of struct: {}.{}", structure.name, name),
                        *span,
                    )));
                }

                _ => {
                    error = error.or(Some(JaktError::TypecheckError(
                        "member access of non-struct value".to_string(),
                        *span,
                    )));
                }
            }

            (
                CheckedExpression::IndexedStruct(Box::new(checked_expr), name.to_string(), ty),
                error,
            )
        }
        Expression::MethodCall(expr, call, span) => {
            let (checked_expr, err) = typecheck_expression(expr, scope_id, project, safety_mode);
            error = error.or(err);

            if checked_expr.ty() == STRING_TYPE_ID {
                // Special-case the built-in so we don't accidentally find the user's definition
                let string_struct = project.find_struct_in_scope(0, "String");

                match string_struct {
                    Some(struct_id) => {
                        let (checked_call, err) = typecheck_method_call(
                            call,
                            scope_id,
                            span,
                            project,
                            struct_id,
                            safety_mode,
                        );
                        error = error.or(err);

                        let ty = checked_call.ty.clone();
                        (
                            CheckedExpression::MethodCall(Box::new(checked_expr), checked_call, ty),
                            error,
                        )
                    }
                    _ => {
                        error = error.or(Some(JaktError::TypecheckError(
                            "no methods available on value".to_string(),
                            expr.span(),
                        )));

                        (CheckedExpression::Garbage, error)
                    }
                }
            } else {
                let checked_expr_ty = &project.types[checked_expr.ty()];
                match checked_expr_ty {
                    Type::Struct(struct_id) => {
                        let struct_id = *struct_id;
                        let (checked_call, err) = typecheck_method_call(
                            call,
                            scope_id,
                            span,
                            project,
                            struct_id,
                            safety_mode,
                        );
                        error = error.or(err);

                        let ty = checked_call.ty.clone();
                        (
                            CheckedExpression::MethodCall(Box::new(checked_expr), checked_call, ty),
                            error,
                        )
                    }
                    Type::Generic(struct_id, _) => {
                        // ignore the inner types for now, but we'll need them in the future
                        let struct_id = *struct_id;
                        let (checked_call, err) = typecheck_method_call(
                            call,
                            scope_id,
                            span,
                            project,
                            struct_id,
                            safety_mode,
                        );
                        error = error.or(err);

                        let ty = checked_call.ty.clone();
                        (
                            CheckedExpression::MethodCall(Box::new(checked_expr), checked_call, ty),
                            error,
                        )
                    }
                    _ => {
                        error = error.or(Some(JaktError::TypecheckError(
                            "no methods available on value".to_string(),
                            expr.span(),
                        )));

                        (CheckedExpression::Garbage, error)
                    }
                }
            }
        }

        Expression::Operator(_, span) => (
            CheckedExpression::Garbage,
            Some(JaktError::TypecheckError(
                "garbage in expression".to_string(),
                *span,
            )),
        ),
        Expression::Garbage(span) => (
            CheckedExpression::Garbage,
            Some(JaktError::TypecheckError(
                "garbage in expression".to_string(),
                *span,
            )),
        ),
    }
}

pub fn typecheck_unary_operation(
    expr: CheckedExpression,
    op: UnaryOperator,
    span: Span,
    scope_id: ScopeId,
    project: &mut Project,
    safety_mode: SafetyMode,
) -> (CheckedExpression, Option<JaktError>) {
    let expr_type_id = expr.ty();
    let expr_ty = &project.types[expr_type_id];

    match &op {
        UnaryOperator::TypeCast(cast) => {
            let unchecked_type = cast.unchecked_type();
            let (ty, err) = typecheck_typename(&unchecked_type, scope_id, project);
            (CheckedExpression::UnaryOp(Box::new(expr), op, ty), err)
        }
        UnaryOperator::Dereference => match expr_ty {
            Type::RawPtr(x) => {
                if safety_mode == SafetyMode::Unsafe {
                    (CheckedExpression::UnaryOp(Box::new(expr), op, *x), None)
                } else {
                    (
                        CheckedExpression::UnaryOp(Box::new(expr), op, *x),
                        Some(JaktError::TypecheckError(
                            "dereference of raw pointer outside of unsafe block".to_string(),
                            span,
                        )),
                    )
                }
            }
            _ => (
                CheckedExpression::UnaryOp(Box::new(expr), op, UNKNOWN_TYPE_ID),
                Some(JaktError::TypecheckError(
                    "dereference of a non-pointer value".to_string(),
                    span,
                )),
            ),
        },
        UnaryOperator::RawAddress => {
            let ty = expr.ty();

            let type_id = project.find_or_add_type_id(Type::RawPtr(ty));
            (
                CheckedExpression::UnaryOp(Box::new(expr), op, type_id),
                None,
            )
        }
        UnaryOperator::LogicalNot => {
            let ty = expr.ty();
            (
                CheckedExpression::UnaryOp(Box::new(expr), UnaryOperator::LogicalNot, ty),
                None,
            )
        }
        UnaryOperator::BitwiseNot => {
            let ty = expr.ty();
            (
                CheckedExpression::UnaryOp(Box::new(expr), UnaryOperator::BitwiseNot, ty),
                None,
            )
        }
        UnaryOperator::Negate => {
            let ty = expr.ty();

            match ty {
                crate::compiler::I8_TYPE_ID
                | crate::compiler::I16_TYPE_ID
                | crate::compiler::I32_TYPE_ID
                | crate::compiler::I64_TYPE_ID
                | crate::compiler::U8_TYPE_ID
                | crate::compiler::U16_TYPE_ID
                | crate::compiler::U32_TYPE_ID
                | crate::compiler::U64_TYPE_ID
                | crate::compiler::F32_TYPE_ID
                | crate::compiler::F64_TYPE_ID => (
                    CheckedExpression::UnaryOp(Box::new(expr), UnaryOperator::Negate, ty),
                    None,
                ),
                _ => (
                    CheckedExpression::UnaryOp(Box::new(expr), UnaryOperator::Negate, ty),
                    Some(JaktError::TypecheckError(
                        "negate on non-numeric value".to_string(),
                        span,
                    )),
                ),
            }
        }
        UnaryOperator::PostDecrement
        | UnaryOperator::PostIncrement
        | UnaryOperator::PreDecrement
        | UnaryOperator::PreIncrement => match expr.ty() {
            crate::compiler::I8_TYPE_ID
            | crate::compiler::I16_TYPE_ID
            | crate::compiler::I32_TYPE_ID
            | crate::compiler::I64_TYPE_ID
            | crate::compiler::U8_TYPE_ID
            | crate::compiler::U16_TYPE_ID
            | crate::compiler::U32_TYPE_ID
            | crate::compiler::U64_TYPE_ID
            | crate::compiler::F32_TYPE_ID
            | crate::compiler::F64_TYPE_ID => {
                if !expr.is_mutable() {
                    (
                        CheckedExpression::UnaryOp(Box::new(expr), op, expr_type_id),
                        Some(JaktError::TypecheckError(
                            "increment/decrement of immutable variable".to_string(),
                            span,
                        )),
                    )
                } else {
                    (
                        CheckedExpression::UnaryOp(Box::new(expr), op, expr_type_id),
                        None,
                    )
                }
            }
            _ => (
                CheckedExpression::UnaryOp(Box::new(expr), op, expr_type_id),
                Some(JaktError::TypecheckError(
                    "unary operation on non-numeric value".to_string(),
                    span,
                )),
            ),
        },
    }
}

pub fn typecheck_binary_operation(
    lhs: &CheckedExpression,
    op: &BinaryOperator,
    rhs: &CheckedExpression,
    span: Span,
) -> (TypeId, Option<JaktError>) {
    let mut ty = lhs.ty();
    match op {
        BinaryOperator::LogicalAnd | BinaryOperator::LogicalOr => {
            ty = BOOL_TYPE_ID;
        }
        BinaryOperator::Assign
        | BinaryOperator::AddAssign
        | BinaryOperator::SubtractAssign
        | BinaryOperator::MultiplyAssign
        | BinaryOperator::DivideAssign
        | BinaryOperator::BitwiseAndAssign
        | BinaryOperator::BitwiseOrAssign
        | BinaryOperator::BitwiseXorAssign
        | BinaryOperator::BitwiseLeftShiftAssign
        | BinaryOperator::BitwiseRightShiftAssign => {
            let lhs_ty = lhs.ty();
            let rhs_ty = rhs.ty();

            if lhs_ty != rhs_ty {
                return (
                    lhs.ty(),
                    Some(JaktError::TypecheckError(
                        format!(
                            "assignment between incompatible types ({:?} and {:?})",
                            lhs_ty, rhs_ty
                        ),
                        span,
                    )),
                );
            }

            if !lhs.is_mutable() {
                return (
                    lhs_ty,
                    Some(JaktError::TypecheckError(
                        "assignment to immutable variable".to_string(),
                        span,
                    )),
                );
            }
        }
        _ => {}
    }

    (ty, None)
}

pub fn resolve_call<'a>(
    call: &Call,
    span: &Span,
    scope_id: ScopeId,
    project: &'a Project,
) -> (Option<&'a CheckedFunction>, Option<JaktError>) {
    let mut callee = None;
    let mut error = None;

    if let Some(namespace) = call.namespace.first() {
        // For now, assume class is our namespace
        // In the future, we'll have real namespaces

        if let Some(struct_id) = project.find_struct_in_scope(scope_id, namespace) {
            let structure = &project.structs[struct_id];

            if let Some(function_id) =
                project.find_function_in_scope(structure.scope_id, &call.name)
            {
                callee = Some(&project.funs[function_id]);
            }

            (callee, error)
        } else {
            error = Some(JaktError::TypecheckError(
                format!("unknown namespace or class: {}", namespace),
                *span,
            ));

            (callee, error)
        }
    } else {
        // FIXME: Support function overloading.
        if let Some(function_id) = project.find_function_in_scope(scope_id, &call.name) {
            callee = Some(&project.funs[function_id]);
        }

        if callee.is_none() {
            error = Some(JaktError::TypecheckError(
                format!("call to unknown function: {}", call.name),
                *span,
            ));
        }

        (callee, error)
    }
}

pub fn typecheck_call(
    call: &Call,
    scope_id: ScopeId,
    span: &Span,
    project: &mut Project,
    safety_mode: SafetyMode,
) -> (CheckedCall, Option<JaktError>) {
    let mut checked_args = Vec::new();
    let mut error = None;
    let mut return_ty = UNKNOWN_TYPE_ID;
    let mut linkage = FunctionLinkage::Internal;

    match call.name.as_str() {
        "println" | "eprintln" => {
            // FIXME: This is a hack since println() and eprintln() are hard-coded into codegen at the moment.
            for arg in &call.args {
                let (checked_arg, err) =
                    typecheck_expression(&arg.1, scope_id, project, safety_mode);
                error = error.or(err);

                return_ty = VOID_TYPE_ID;

                checked_args.push((arg.0.clone(), checked_arg));
            }
        }
        _ => {
            let (callee, err) = resolve_call(call, span, scope_id, project);
            error = error.or(err);

            if let Some(callee) = callee {
                return_ty = callee.return_type;
                linkage = callee.linkage;

                // Check that we have the right number of arguments.
                if callee.params.len() != call.args.len() {
                    error = error.or(Some(JaktError::TypecheckError(
                        "wrong number of arguments".to_string(),
                        *span,
                    )));
                } else {
                    let mut idx = 0;

                    while idx < call.args.len() {
                        let (mut checked_arg, err) =
                            typecheck_expression(&call.args[idx].1, scope_id, project, safety_mode);
                        error = error.or(err);

                        // Borrowchecker workaround: since we need project to be mutable above, we
                        // need to let go of the previous callee and then look it up again
                        let (callee, _) = resolve_call(call, span, scope_id, project);
                        let callee = callee
                            .expect("internal error: previously resolved call is now unresolved");

                        if let Expression::Var(var_name, _) = &call.args[idx].1 {
                            if var_name != &callee.params[idx].variable.name
                                && callee.params[idx].requires_label
                                && call.args[idx].0 != callee.params[idx].variable.name
                            {
                                error = error.or(Some(JaktError::TypecheckError(
                                    "Wrong parameter name in argument label".to_string(),
                                    call.args[idx].1.span(),
                                )));
                            }
                        } else if callee.params[idx].requires_label
                            && call.args[idx].0 != callee.params[idx].variable.name
                        {
                            error = error.or(Some(JaktError::TypecheckError(
                                "Wrong parameter name in argument label".to_string(),
                                call.args[idx].1.span(),
                            )));
                        }

                        let err = try_promote_constant_expr_to_type(
                            callee.params[idx].variable.ty,
                            &mut checked_arg,
                            &call.args[idx].1.span(),
                        );
                        error = error.or(err);

                        if checked_arg.ty() != callee.params[idx].variable.ty {
                            error = error.or(Some(JaktError::TypecheckError(
                                "Parameter type mismatch".to_string(),
                                call.args[idx].1.span(),
                            )))
                        }

                        checked_args.push((call.args[idx].0.clone(), checked_arg));

                        idx += 1;
                    }
                }
            }
        }
    }

    (
        CheckedCall {
            namespace: call.namespace.clone(),
            name: call.name.clone(),
            args: checked_args,
            linkage,
            ty: return_ty,
        },
        error,
    )
}

pub fn typecheck_method_call(
    call: &Call,
    scope_id: ScopeId,
    span: &Span,
    project: &mut Project,
    struct_id: StructId,
    safety_mode: SafetyMode,
) -> (CheckedCall, Option<JaktError>) {
    let mut checked_args = Vec::new();
    let mut error = None;
    let mut return_ty = UNKNOWN_TYPE_ID;
    let mut linkage = FunctionLinkage::Internal;

    let (callee, err) = resolve_call(call, span, project.structs[struct_id].scope_id, project);
    error = error.or(err);

    if let Some(callee) = callee {
        return_ty = callee.return_type;
        linkage = callee.linkage;

        // Check that we have the right number of arguments.
        if callee.params.len() != (call.args.len() + 1) {
            error = error.or(Some(JaktError::TypecheckError(
                "wrong number of arguments".to_string(),
                *span,
            )));
        } else {
            let mut idx = 0;

            while idx < call.args.len() {
                let (mut checked_arg, err) =
                    typecheck_expression(&call.args[idx].1, scope_id, project, safety_mode);
                error = error.or(err);

                // Borrowchecker workaround: since we need project to be mutable above, we
                // need to let go of the previous callee and then look it up again
                let (callee, _) =
                    resolve_call(call, span, project.structs[struct_id].scope_id, project);
                let callee =
                    callee.expect("internal error: previously resolved call is now unresolved");

                if let Expression::Var(var_name, _) = &call.args[idx].1 {
                    if var_name != &callee.params[idx + 1].variable.name
                        && callee.params[idx + 1].requires_label
                        && call.args[idx].0 != callee.params[idx + 1].variable.name
                    {
                        error = error.or(Some(JaktError::TypecheckError(
                            "Wrong parameter name in argument label".to_string(),
                            call.args[idx].1.span(),
                        )));
                    }
                } else if callee.params[idx].requires_label
                    && call.args[idx].0 != callee.params[idx + 1].variable.name
                {
                    error = error.or(Some(JaktError::TypecheckError(
                        "Wrong parameter name in argument label".to_string(),
                        call.args[idx].1.span(),
                    )));
                }

                let err = try_promote_constant_expr_to_type(
                    callee.params[idx + 1].variable.ty,
                    &mut checked_arg,
                    &call.args[idx].1.span(),
                );
                error = error.or(err);

                if checked_arg.ty() != callee.params[idx + 1].variable.ty {
                    error = error.or(Some(JaktError::TypecheckError(
                        "Parameter type mismatch".to_string(),
                        call.args[idx].1.span(),
                    )))
                }

                checked_args.push((call.args[idx].0.clone(), checked_arg));

                idx += 1;
            }
        }
    }

    (
        CheckedCall {
            namespace: Vec::new(),
            name: call.name.clone(),
            args: checked_args,
            linkage,
            ty: return_ty,
        },
        error,
    )
}

pub fn typecheck_typename(
    unchecked_type: &UncheckedType,
    scope_id: ScopeId,
    project: &mut Project,
) -> (TypeId, Option<JaktError>) {
    let mut error = None;

    match unchecked_type {
        UncheckedType::Name(name, span) => match name.as_str() {
            "i8" => (I8_TYPE_ID, None),
            "i16" => (I16_TYPE_ID, None),
            "i32" => (I32_TYPE_ID, None),
            "i64" => (I64_TYPE_ID, None),
            "u8" => (U8_TYPE_ID, None),
            "u16" => (U16_TYPE_ID, None),
            "u32" => (U32_TYPE_ID, None),
            "u64" => (U64_TYPE_ID, None),
            "f32" => (F32_TYPE_ID, None),
            "f64" => (F64_TYPE_ID, None),
            "c_char" => (CCHAR_TYPE_ID, None),
            "c_int" => (CINT_TYPE_ID, None),
            "String" => (STRING_TYPE_ID, None),
            "bool" => (BOOL_TYPE_ID, None),
            "void" => (VOID_TYPE_ID, None),
            x => {
                let type_id = project.find_type_in_scope(scope_id, x);
                match type_id {
                    Some(type_id) => (type_id, None),
                    None => (
                        UNKNOWN_TYPE_ID,
                        Some(JaktError::TypecheckError("unknown type".to_string(), *span)),
                    ),
                }
            }
        },
        UncheckedType::Empty => (UNKNOWN_TYPE_ID, None),
        UncheckedType::Vector(inner, _) => {
            let (inner_ty, err) = typecheck_typename(inner, scope_id, project);
            error = error.or(err);

            let vector_struct_id = project
                .find_struct_in_scope(0, "RefVector")
                .expect("internal error: RefVector builtin definition not found");

            let type_id =
                project.find_or_add_type_id(Type::Generic(vector_struct_id, vec![inner_ty]));

            (type_id, error)
        }
        UncheckedType::Optional(inner, _) => {
            let (inner_ty, err) = typecheck_typename(inner, scope_id, project);
            error = error.or(err);

            let optional_struct_id = project
                .find_struct_in_scope(0, "Optional")
                .expect("internal error: Optional builtin definition not found");

            let type_id =
                project.find_or_add_type_id(Type::Generic(optional_struct_id, vec![inner_ty]));

            (type_id, error)
        }
        UncheckedType::RawPtr(inner, _) => {
            let (inner_ty, err) = typecheck_typename(inner, scope_id, project);
            error = error.or(err);

            let type_id = project.find_or_add_type_id(Type::RawPtr(inner_ty));

            (type_id, error)
        }
    }
}<|MERGE_RESOLUTION|>--- conflicted
+++ resolved
@@ -29,15 +29,6 @@
     Generic(StructId, Vec<TypeId>),
     Struct(StructId),
     RawPtr(TypeId),
-<<<<<<< HEAD
-=======
-    Range(TypeId),
-    Unknown,
-
-    // C interop types
-    CChar,
-    CInt,
->>>>>>> b62b64c7
 }
 
 pub fn is_integer(type_id: TypeId) -> bool {
@@ -966,9 +957,17 @@
 
             let iterator_scope_id = project.create_scope(scope_id);
 
+            let range_struct_id = project
+                .find_struct_in_scope(0, "Range")
+                .expect("internal error: Range builtin definition not found");
+
             let index_type;
-            if let Type::Range(inner_type) = project.types[checked_expr.ty()] {
-                index_type = inner_type;
+            if let Type::Generic(id, inner_type) = &project.types[checked_expr.ty()] {
+                if id == &range_struct_id {
+                    index_type = inner_type[0];
+                } else {
+                    panic!("Range expression doesn't have Range type");
+                }
             } else {
                 panic!("Range expression doesn't have Range type");
             }
@@ -1147,7 +1146,11 @@
                 )))
             }
 
-            let ty = Type::Range(checked_start.ty());
+            let range_struct_id = project
+                .find_struct_in_scope(0, "Range")
+                .expect("internal error: Range builtin definition not found");
+
+            let ty = Type::Generic(range_struct_id, vec![checked_start.ty()]);
             (
                 CheckedExpression::Range(
                     Box::new(checked_start),
