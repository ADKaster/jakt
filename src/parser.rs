use crate::error::JaktError;

use crate::lexer::{Span, Token, TokenContents};
use crate::typechecker::Type;

macro_rules! trace {
    ($x: expr) => {
        #[cfg(feature = "trace")]
        {
            println!("{}", $x)
        }
    };
}

#[derive(Debug, PartialEq)]
pub struct Call {
    pub name: String,
    pub args: Vec<(String, Expression)>,
}

impl Call {
    pub fn new() -> Self {
        Self {
            name: String::new(),
            args: Vec::new(),
        }
    }
}

#[derive(Clone, Copy, Debug, PartialEq)]
pub enum ExpressionKind {
    ExpressionWithAssignments,
    ExpressionWithoutAssignment,
}

#[derive(Debug, Clone)]
pub struct VarDecl {
    pub name: String,
    pub ty: Type,
    pub mutable: bool,
    pub span: Span,
}

impl VarDecl {
    pub fn new(span: Span) -> Self {
        Self {
            name: String::new(),
            ty: Type::Void,
            mutable: false,
            span,
        }
    }
}

impl PartialEq for VarDecl {
    fn eq(&self, other: &Self) -> bool {
        self.name == other.name && self.ty == other.ty && self.mutable == other.mutable
    }
}

#[derive(Debug)]
pub struct ParsedFile {
    pub funs: Vec<Function>,
    pub structs: Vec<Struct>,
}

#[derive(Debug)]
pub struct Struct {
    pub name: String,
    pub members: Vec<VarDecl>,
}

#[derive(Clone, Debug)]
pub enum FunctionLinkage {
    Internal,
    External,
}

#[derive(Debug)]
pub struct Function {
    pub name: String,
    pub name_span: Span,
    pub params: Vec<Parameter>,
    pub block: Block,
    pub return_type: Type,
    pub linkage: FunctionLinkage,
}

#[derive(Clone, Debug)]
pub struct Parameter {
    pub requires_label: bool,
    pub variable: Variable,
}

#[derive(Clone, Debug)]
pub struct Variable {
    pub name: String,
    pub ty: Type,
    pub mutable: bool,
}

impl Function {
    pub fn new(linkage: FunctionLinkage) -> Self {
        Function {
            name: String::new(),
            name_span: Span {
                file_id: 0,
                start: 0,
                end: 0,
            },
            params: Vec::new(),
            block: Block::new(),
            return_type: Type::Void,
            linkage: linkage,
        }
    }
}

#[derive(Debug, PartialEq)]
pub enum Statement {
    Expression(Expression),
    Defer(Block),
    VarDecl(VarDecl, Expression),
    If(Expression, Block, Option<Box<Statement>>),
    Block(Block),
    While(Expression, Block),
    Return(Expression),
    Garbage,
}

#[derive(Debug, PartialEq)]
pub struct Block {
    pub stmts: Vec<Statement>,
}

impl Block {
    pub fn new() -> Self {
        Self { stmts: Vec::new() }
    }
}

// TODO: add spans to individual expressions
// so we can give better errors during typecheck
#[derive(Debug)]
pub enum Expression {
    // Standalone
    Boolean(bool, Span),
    Call(Call, Span),
    Int64(i64, Span),
    QuotedString(String, Span),
    Vector(Vec<Expression>, Span),
    IndexedExpression(Box<Expression>, Box<Expression>, Span),
    UnaryOp(Box<Expression>, UnaryOperator, Span),
    BinaryOp(Box<Expression>, BinaryOperator, Box<Expression>, Span),
    Var(String, Span),
    Tuple(Vec<Expression>, Span),
    IndexedTuple(Box<Expression>, usize, Span),
    IndexedStruct(Box<Expression>, String, Span),

    ForcedUnwrap(Box<Expression>, Span),

    // FIXME: These should be implemented as `enum` variant values once available.
    OptionalNone(Span),
    OptionalSome(Box<Expression>, Span),

    // Not standalone
    Operator(BinaryOperator, Span),

    // Parsing error
    Garbage(Span),
}

impl Expression {
    pub fn span(&self) -> Span {
        match self {
            Expression::Boolean(_, span) => *span,
            Expression::Call(_, span) => *span,
            Expression::Int64(_, span) => *span,
            Expression::QuotedString(_, span) => *span,
            Expression::Vector(_, span) => *span,
            Expression::Tuple(_, span) => *span,
            Expression::IndexedExpression(_, _, span) => *span,
            Expression::IndexedTuple(_, _, span) => *span,
            Expression::IndexedStruct(_, _, span) => *span,
            Expression::UnaryOp(_, _, span) => *span,
            Expression::BinaryOp(_, _, _, span) => *span,
            Expression::Var(_, span) => *span,
            Expression::Operator(_, span) => *span,
            Expression::OptionalNone(span) => *span,
            Expression::OptionalSome(_, span) => *span,
            Expression::ForcedUnwrap(_, span) => *span,
            Expression::Garbage(span) => *span,
        }
    }
}

impl PartialEq for Expression {
    fn eq(&self, other: &Self) -> bool {
        match (self, other) {
            (Self::Boolean(l0, _), Self::Boolean(r0, _)) => l0 == r0,
            (Self::Call(l0, _), Self::Call(r0, _)) => l0 == r0,
            (Self::Int64(l0, _), Self::Int64(r0, _)) => l0 == r0,
            (Self::QuotedString(l0, _), Self::QuotedString(r0, _)) => l0 == r0,
            (Self::BinaryOp(l0, l1, l2, _), Self::BinaryOp(r0, r1, r2, _)) => {
                l0 == r0 && l1 == r1 && l2 == r2
            }
            (Self::Var(l0, _), Self::Var(r0, _)) => l0 == r0,
            (Self::Operator(l0, _), Self::Operator(r0, _)) => l0 == r0,
            (Self::Garbage(_), Self::Garbage(_)) => true,
            _ => false,
        }
    }
}

#[derive(Debug, Clone, PartialEq)]
pub enum UnaryOperator {
    PreIncrement,
    PostIncrement,
    PreDecrement,
    PostDecrement,
}

#[derive(Debug, Clone, PartialEq)]
pub enum BinaryOperator {
    Add,
    Subtract,
    Multiply,
    Divide,
    Modulo,
    Equal,
    NotEqual,
    LessThan,
    GreaterThan,
    LessThanOrEqual,
    GreaterThanOrEqual,
    Assign,
    AddAssign,
    SubtractAssign,
    MultiplyAssign,
    DivideAssign,
    ModuloAssign,
}

impl Expression {
    // Relative weighting of precedence. Numbers are made up
    // with the only importance being how they relate to each
    // other
    pub fn precedence(&self) -> u64 {
        match self {
            Expression::Operator(BinaryOperator::Multiply, _)
            | Expression::Operator(BinaryOperator::Modulo, _)
            | Expression::Operator(BinaryOperator::Divide, _) => 100,
            Expression::Operator(BinaryOperator::Add, _)
            | Expression::Operator(BinaryOperator::Subtract, _) => 90,
            Expression::Operator(BinaryOperator::LessThan, _)
            | Expression::Operator(BinaryOperator::LessThanOrEqual, _)
            | Expression::Operator(BinaryOperator::GreaterThan, _)
            | Expression::Operator(BinaryOperator::GreaterThanOrEqual, _)
            | Expression::Operator(BinaryOperator::Equal, _)
            | Expression::Operator(BinaryOperator::NotEqual, _) => 80,
            Expression::Operator(BinaryOperator::Assign, _)
            | Expression::Operator(BinaryOperator::AddAssign, _)
            | Expression::Operator(BinaryOperator::SubtractAssign, _)
            | Expression::Operator(BinaryOperator::MultiplyAssign, _)
            | Expression::Operator(BinaryOperator::ModuloAssign, _)
            | Expression::Operator(BinaryOperator::DivideAssign, _) => 50,
            _ => 0,
        }
    }
}

impl ParsedFile {
    pub fn new() -> Self {
        Self {
            funs: Vec::new(),
            structs: Vec::new(),
        }
    }
}

pub fn parse_file(tokens: &[Token]) -> (ParsedFile, Option<JaktError>) {
    trace!("parse_file");

    let mut error = None;

    let mut parsed_file = ParsedFile::new();

    let mut index = 0;

    while index < tokens.len() {
        let token = &tokens[index];

        match token {
            Token {
                contents: TokenContents::Name(name),
                span,
            } => match name.as_str() {
                "fun" => {
                    let (fun, err) = parse_function(tokens, &mut index, FunctionLinkage::Internal);
                    error = error.or(err);

                    parsed_file.funs.push(fun);
                }
<<<<<<< HEAD
                "struct" => {
                    let (structure, err) = parse_struct(tokens, &mut index);
                    error = error.or(err);

                    parsed_file.structs.push(structure);
=======
                "extern" => {
                    if index + 1 < tokens.len() {
                        match &tokens[index + 1] {
                            Token {
                                contents: TokenContents::Name(name),
                                span,
                            } => match name.as_str() {
                                "fun" => {
                                    index += 1;
                                    let (fun, err) = parse_function(
                                        tokens,
                                        &mut index,
                                        FunctionLinkage::External,
                                    );
                                    error = error.or(err);

                                    parsed_file.funs.push(fun);
                                }
                                _ => {
                                    trace!("ERROR: unexpected keyword");

                                    error = error.or(Some(JaktError::ParserError(
                                        "unexpected keyword".to_string(),
                                        *span,
                                    )));
                                }
                            },
                            _ => {
                                trace!("ERROR: unexpected keyword");

                                error = error.or(Some(JaktError::ParserError(
                                    "unexpected keyword".to_string(),
                                    *span,
                                )));
                            }
                        }
                    }
>>>>>>> b6350496
                }
                _ => {
                    trace!("ERROR: unexpected keyword");
                    index += 1;

                    error = error.or(Some(JaktError::ParserError(
                        "unexpected keyword".to_string(),
                        *span,
                    )));
                }
            },
            Token {
                contents: TokenContents::Eol,
                ..
            } => {
                //ignore
                index += 1;
            }
            Token {
                contents: TokenContents::Eof,
                ..
            } => {
                break;
            }
            Token { span, .. } => {
                trace!("ERROR: unexpected token (expected keyword)");
                index += 1;

                error = error.or(Some(JaktError::ParserError(
                    "unexpected token (expected keyword)".to_string(),
                    *span,
                )));
            }
        }
    }

    (parsed_file, error)
}

<<<<<<< HEAD
pub fn parse_struct(tokens: &[Token], index: &mut usize) -> (Struct, Option<JaktError>) {
    trace!(format!("parse_struct: {:?}", tokens[*index]));

    let mut error = None;

    *index += 1;

    if *index < tokens.len() {
        // we're expecting the name of the function
        match &tokens[*index] {
            Token {
                contents: TokenContents::Name(struct_name),
                ..
            } => {
                *index += 1;

                if *index < tokens.len() {
                    match tokens[*index] {
                        Token {
                            contents: TokenContents::LCurly,
                            ..
                        } => {
                            *index += 1;
                        }
                        _ => {
                            trace!("ERROR: expected '{'");

                            error = error.or(Some(JaktError::ParserError(
                                "expected '{'".to_string(),
                                tokens[*index].span,
                            )));
                        }
                    }
                } else {
                    trace!("ERROR: incomplete struct");

                    error = error.or(Some(JaktError::ParserError(
                        "incomplete struct".to_string(),
                        tokens[*index - 1].span,
                    )));
                }

                let mut fields = Vec::new();
                while *index < tokens.len() {
                    match &tokens[*index].contents {
                        TokenContents::RCurly => {
                            *index += 1;
                            break;
                        }
                        TokenContents::Comma | TokenContents::Eol => {
                            // Treat comma as whitespace? Might require them in the future
                            *index += 1;
                        }

                        TokenContents::Name(..) => {
                            // Now lets parse a parameter

                            let (mut var_decl, err) = parse_variable_declaration(tokens, index);
                            error = error.or(err);

                            // Ignore immutable flag for now
                            var_decl.mutable = false;

                            if var_decl.ty == Type::Unknown {
                                trace!("ERROR: parameter missing type");

                                error = error.or(Some(JaktError::ParserError(
                                    "parameter missing type".to_string(),
                                    var_decl.span,
                                )))
                            }

                            fields.push(var_decl);
                        }
                        _ => {
                            trace!(format!(
                                "ERROR: expected field, found: {:?}",
                                tokens[*index].contents
                            ));

                            error = error.or(Some(JaktError::ParserError(
                                "expected field".to_string(),
                                tokens[*index].span,
                            )));
                        }
                    }
                }
                if *index >= tokens.len() {
                    trace!("ERROR: incomplete struct");

                    error = error.or(Some(JaktError::ParserError(
                        "incomplete struct".to_string(),
                        tokens[*index - 1].span,
                    )));
                }

                (
                    Struct {
                        name: struct_name.clone(),
                        members: fields,
                    },
                    error,
                )
            }
            _ => {
                trace!("ERROR: expected struct name");

                error = error.or(Some(JaktError::ParserError(
                    "expected struct name".to_string(),
                    tokens[*index].span,
                )));

                (
                    Struct {
                        name: String::new(),
                        members: Vec::new(),
                    },
                    error,
                )
            }
        }
    } else {
        trace!("ERROR: expected struct name");

        error = error.or(Some(JaktError::ParserError(
            "expected struct name".to_string(),
            tokens[*index].span,
        )));

        (
            Struct {
                name: String::new(),
                members: Vec::new(),
            },
            error,
        )
    }
}

pub fn parse_function(tokens: &[Token], index: &mut usize) -> (Function, Option<JaktError>) {
=======
pub fn parse_function(
    tokens: &[Token],
    index: &mut usize,
    linkage: FunctionLinkage,
) -> (Function, Option<JaktError>) {
>>>>>>> b6350496
    trace!(format!("parse_function: {:?}", tokens[*index]));

    let mut error = None;

    *index += 1;

    if *index < tokens.len() {
        // we're expecting the name of the function
        match &tokens[*index] {
            Token {
                contents: TokenContents::Name(fun_name),
                ..
            } => {
                let name_span = tokens[*index].span;

                *index += 1;

                if *index < tokens.len() {
                    match tokens[*index] {
                        Token {
                            contents: TokenContents::LParen,
                            ..
                        } => {
                            *index += 1;
                        }
                        _ => {
                            trace!("ERROR: expected '('");

                            error = error.or(Some(JaktError::ParserError(
                                "expected '('".to_string(),
                                tokens[*index].span,
                            )));
                        }
                    }
                } else {
                    trace!("ERROR: incomplete function");

                    error = error.or(Some(JaktError::ParserError(
                        "incomplete function".to_string(),
                        tokens[*index - 1].span,
                    )));
                }

                let mut params = Vec::new();

                let mut current_param_requires_label = true;

                while *index < tokens.len() {
                    match &tokens[*index].contents {
                        TokenContents::RParen => {
                            *index += 1;
                            break;
                        }
                        TokenContents::Comma => {
                            // Treat comma as whitespace? Might require them in the future
                            *index += 1;
                            current_param_requires_label = true;
                        }

                        TokenContents::Name(name) if name == "_" => {
                            current_param_requires_label = false;
                            *index += 1;
                        }

                        TokenContents::Name(..) => {
                            // Now lets parse a parameter

                            let (var_decl, err) = parse_variable_declaration(tokens, index);
                            error = error.or(err);

                            if var_decl.ty == Type::Unknown {
                                trace!("ERROR: parameter missing type");

                                error = error.or(Some(JaktError::ParserError(
                                    "parameter missing type".to_string(),
                                    var_decl.span,
                                )))
                            }

                            params.push(Parameter {
                                requires_label: current_param_requires_label,
                                variable: Variable {
                                    name: var_decl.name,
                                    ty: var_decl.ty,
                                    mutable: var_decl.mutable,
                                },
                            });
                        }
                        _ => {
                            trace!("ERROR: expected parameter");

                            error = error.or(Some(JaktError::ParserError(
                                "expected parameter".to_string(),
                                tokens[*index].span,
                            )));
                        }
                    }
                }

                if *index >= tokens.len() {
                    trace!("ERROR: incomplete function");

                    error = error.or(Some(JaktError::ParserError(
                        "incomplete function".to_string(),
                        tokens[*index - 1].span,
                    )));
                }

                let mut return_type = Type::Void;

                let mut fat_arrow_expr = None;

                if *index + 2 < tokens.len() {
                    match &tokens[*index].contents {
                        TokenContents::Equal => {
                            *index += 1;
                            match &tokens[*index].contents {
                                TokenContents::GreaterThan => {
                                    *index += 1;

                                    let (expr, err) = parse_expression(
                                        tokens,
                                        index,
                                        ExpressionKind::ExpressionWithoutAssignment,
                                    );
                                    return_type = Type::Unknown;
                                    fat_arrow_expr = Some(expr);
                                    error = error.or(err);

                                    *index += 1;
                                }
                                _ => {
                                    trace!("ERROR: expected =>");

                                    error = error.or(Some(JaktError::ParserError(
                                        "expected =>".to_string(),
                                        tokens[*index - 1].span,
                                    )));
                                }
                            }
                        }
                        TokenContents::Minus => {
                            *index += 1;

                            match &tokens[*index].contents {
                                TokenContents::GreaterThan => {
                                    *index += 1;

                                    let (ret_type, err) = parse_typename(tokens, index);
                                    return_type = ret_type;
                                    error = error.or(err);

                                    *index += 1;
                                }
                                _ => {
                                    trace!("ERROR: expected ->");

                                    error = error.or(Some(JaktError::ParserError(
                                        "expected ->".to_string(),
                                        tokens[*index - 1].span,
                                    )));
                                }
                            }
                        }
                        _ => {}
                    }
                }

                if *index >= tokens.len() {
                    trace!("ERROR: incomplete function");
                    error = error.or(Some(JaktError::ParserError(
                        "incomplete function".to_string(),
                        tokens[*index - 1].span,
                    )));
                }

                if let FunctionLinkage::External = linkage {
                    return (
                        Function {
                            name: fun_name.clone(),
                            name_span,
                            params,
                            block: Block::new(),
                            return_type,
                            linkage,
                        },
                        error,
                    );
                }

                let (block, err) = match fat_arrow_expr {
                    Some(expr) => {
                        let mut block = Block::new();
                        block.stmts.push(Statement::Return(expr));
                        (block, None)
                    }
                    None => parse_block(tokens, index),
                };
                error = error.or(err);

                return (
                    Function {
                        name: fun_name.clone(),
                        name_span,
                        params,
                        block,
                        return_type,
                        linkage,
                    },
                    error,
                );
            }
            _ => {
                trace!("ERROR: expected function name");

                (
                    Function::new(FunctionLinkage::Internal),
                    Some(JaktError::ParserError(
                        "expected function name".to_string(),
                        tokens[*index].span,
                    )),
                )
            }
        }
    } else {
        trace!("ERROR: incomplete function definition");
        (
            Function::new(FunctionLinkage::Internal),
            Some(JaktError::ParserError(
                "incomplete function definition".to_string(),
                tokens[*index].span,
            )),
        )
    }
}

pub fn parse_block(tokens: &[Token], index: &mut usize) -> (Block, Option<JaktError>) {
    trace!(format!("parse_block: {:?}", tokens[*index]));

    let mut block = Block::new();
    let mut error = None;

    let start = tokens[*index].span;

    *index += 1;

    while *index < tokens.len() {
        match tokens[*index] {
            Token {
                contents: TokenContents::RCurly,
                ..
            } => {
                *index += 1;
                return (block, error);
            }
            Token {
                contents: TokenContents::Semicolon,
                ..
            } => {
                *index += 1;
            }
            Token {
                contents: TokenContents::Eol,
                ..
            } => {
                *index += 1;
            }
            _ => {
                let (stmt, err) = parse_statement(tokens, index);
                error = error.or(err);

                block.stmts.push(stmt);
            }
        }
    }

    trace!("ERROR: expected complete block");
    (
        Block::new(),
        Some(JaktError::ParserError(
            "expected complete block".to_string(),
            Span {
                file_id: start.file_id,
                start: start.start,
                end: tokens[(*index - 1)].span.end,
            },
        )),
    )
}

pub fn parse_statement(tokens: &[Token], index: &mut usize) -> (Statement, Option<JaktError>) {
    trace!(format!("parse_statement: {:?}", tokens[*index]));

    let mut error = None;

    match &tokens[*index].contents {
        TokenContents::Name(name) if name == "defer" => {
            trace!("parsing defer");

            *index += 1;

            let (block, err) = parse_block(tokens, index);
            error = error.or(err);

            (Statement::Defer(block), error)
        }
        TokenContents::Name(name) if name == "if" => parse_if_statement(tokens, index),
        TokenContents::Name(name) if name == "while" => {
            trace!("parsing while");

            *index += 1;

            let (cond, err) =
                parse_expression(tokens, index, ExpressionKind::ExpressionWithoutAssignment);
            error = error.or(err);

            let (block, err) = parse_block(tokens, index);
            error = error.or(err);

            (Statement::While(cond, block), error)
        }
        TokenContents::Name(name) if name == "return" => {
            trace!("parsing return");

            *index += 1;

            let (expr, err) =
                parse_expression(tokens, index, ExpressionKind::ExpressionWithoutAssignment);
            error = error.or(err);

            (Statement::Return(expr), error)
        }
        TokenContents::Name(name) if name == "let" || name.as_str() == "var" => {
            trace!("parsing let/var");

            let mutable = name == "var";

            *index += 1;

            let (mut var_decl, err) = parse_variable_declaration(tokens, index);
            error = error.or(err);

            var_decl.mutable = mutable;

            // Hardwire an initialiser for now, but we may not want this long-term
            if *index < tokens.len() {
                match &tokens[*index].contents {
                    TokenContents::Equal => {
                        *index += 1;

                        if *index < tokens.len() {
                            let (expr, err) = parse_expression(
                                tokens,
                                index,
                                ExpressionKind::ExpressionWithoutAssignment,
                            );
                            error = error.or(err);

                            (Statement::VarDecl(var_decl, expr), error)
                        } else {
                            (
                                Statement::Garbage,
                                Some(JaktError::ParserError(
                                    "expected initializer".to_string(),
                                    tokens[*index - 1].span,
                                )),
                            )
                        }
                    }
                    _ => (
                        Statement::Garbage,
                        Some(JaktError::ParserError(
                            "expected initializer".to_string(),
                            tokens[*index].span,
                        )),
                    ),
                }
            } else {
                (
                    Statement::Garbage,
                    Some(JaktError::ParserError(
                        "expected initializer".to_string(),
                        tokens[*index].span,
                    )),
                )
            }
        }
        TokenContents::LCurly => {
            trace!("parsing block from statement parser");

            let (block, err) = parse_block(tokens, index);
            error = error.or(err);

            (Statement::Block(block), error)
        }
        _ => {
            trace!("parsing expression from statement parser");

            let (expr, err) =
                parse_expression(&tokens, index, ExpressionKind::ExpressionWithAssignments);
            error = error.or(err);

            // Make sure, if there is an error and we can make progress, that we make progress.
            // This allows the parser to be more forgiving when there are errors
            // and to ensure parsing continues to make progress.
            if error.is_some() {
                if *index < tokens.len() {
                    *index += 1;
                }
            }

            (Statement::Expression(expr), error)
        }
    }
}

fn parse_if_statement(tokens: &[Token], index: &mut usize) -> (Statement, Option<JaktError>) {
    trace!(format!("parse_if_statement: {:?}", tokens[*index]));

    let mut error = None;

    match &tokens[*index].contents {
        TokenContents::Name(name) if name == "if" => {
            // Good, we have our keyword
        }
        _ => {
            return (
                Statement::Garbage,
                Some(JaktError::ParserError(
                    "expected if statement".to_string(),
                    tokens[*index].span,
                )),
            )
        }
    }

    let starting_span = tokens[*index].span;

    *index += 1;

    let (cond, err) = parse_expression(tokens, index, ExpressionKind::ExpressionWithoutAssignment);
    error = error.or(err);

    let (block, err) = parse_block(tokens, index);
    error = error.or(err);

    let mut else_stmt = None;

    if *index < tokens.len() {
        // Check for an 'else'

        match &tokens[*index].contents {
            TokenContents::Name(name) if name == "else" => {
                // Good, we have our else keyword
                *index += 1;

                if *index < tokens.len() {
                    match &tokens[*index].contents {
                        TokenContents::Name(name) if name == "if" => {
                            let (else_if_stmt, err) = parse_if_statement(tokens, index);
                            else_stmt = Some(Box::new(else_if_stmt));
                            error = error.or(err);
                        }
                        TokenContents::LCurly => {
                            let (else_block, err) = parse_block(tokens, index);

                            // Before we continue, quickly lint that the else block and the if block are not
                            // the same. This helps prevent a copy/paste error
                            if block == else_block {
                                error = error.or(Some(JaktError::ValidationError(
                                    "if and else have identical blocks".to_string(),
                                    starting_span,
                                )));
                            }

                            else_stmt = Some(Box::new(Statement::Block(else_block)));
                            error = error.or(err);
                        }
                        _ => {
                            error = error.or(Some(JaktError::ParserError(
                                "else missing if or block".to_string(),
                                tokens[*index - 1].span,
                            )));
                        }
                    }
                } else {
                    error = error.or(Some(JaktError::ParserError(
                        "else missing if or block".to_string(),
                        tokens[*index - 1].span,
                    )));
                }
            }
            _ => {}
        }
        // try to parse an if statement again if we see an else
    }

    (Statement::If(cond, block, else_stmt), error)
}

pub fn parse_expression(
    tokens: &[Token],
    index: &mut usize,
    expression_kind: ExpressionKind,
) -> (Expression, Option<JaktError>) {
    trace!(format!("parse_expression: {:?}", tokens[*index]));

    // As the expr_stack grows, we increase the required precedence.
    // If, at any time, the operator we're looking at is the same or lower precedence
    // of what is in the expression stack, we collapse the expression stack.

    let mut error = None;

    let mut expr_stack: Vec<Expression> = vec![];
    let mut last_prec = 1000000;

    let (lhs, err) = parse_operand(tokens, index);
    error = error.or(err);

    expr_stack.push(lhs);

    while *index < tokens.len() {
        // Test to see if the next token is an operator

        let (op, err) = match expression_kind {
            ExpressionKind::ExpressionWithAssignments => {
                parse_operator_with_assignment(tokens, index)
            }
            ExpressionKind::ExpressionWithoutAssignment => parse_operator(tokens, index),
        };

        if let Some(jakt_error) = &err {
            match jakt_error {
                JaktError::ValidationError(..) => {
                    // Because we just saw a validation error, we need to remember it
                    // for later
                    error = error.or(err);
                }
                _ => {
                    break;
                }
            }
        }

        let precedence = op.precedence();

        if *index == tokens.len() {
            trace!("ERROR: incomplete math expression");

            error = error.or(Some(JaktError::ParserError(
                "incomplete math expression".to_string(),
                tokens[*index - 1].span,
            )));

            expr_stack.push(Expression::Garbage(tokens[*index - 1].span));
            expr_stack.push(Expression::Garbage(tokens[*index - 1].span));
            break;
        }

        let (rhs, err) = parse_operand(tokens, index);
        error = error.or(err);

        while precedence <= last_prec && expr_stack.len() > 1 {
            let rhs = expr_stack
                .pop()
                .expect("internal error: expression stack empty");

            let op = expr_stack
                .pop()
                .expect("internal error: expression stack empty");

            last_prec = op.precedence();

            if last_prec < precedence {
                expr_stack.push(op);
                expr_stack.push(rhs);
                break;
            }

            let lhs = expr_stack
                .pop()
                .expect("internal error: expression stack empty");

            match op {
                Expression::Operator(op, _) => {
                    let span = Span {
                        file_id: lhs.span().file_id,
                        start: lhs.span().start,
                        end: rhs.span().end,
                    };
                    expr_stack.push(Expression::BinaryOp(Box::new(lhs), op, Box::new(rhs), span));
                }
                _ => panic!("internal error: operator is not an operator"),
            }
        }

        expr_stack.push(op);
        expr_stack.push(rhs);

        last_prec = precedence;
    }

    while expr_stack.len() != 1 {
        let rhs = expr_stack
            .pop()
            .expect("internal error: expression stack empty");
        let op = expr_stack
            .pop()
            .expect("internal error: expression stack empty");
        let lhs = expr_stack
            .pop()
            .expect("internal error: expression stack empty");

        match op {
            Expression::Operator(op, _) => {
                let span = Span {
                    file_id: lhs.span().file_id,
                    start: lhs.span().start,
                    end: rhs.span().end,
                };
                expr_stack.push(Expression::BinaryOp(Box::new(lhs), op, Box::new(rhs), span));
            }
            _ => panic!("internal error: operator is not an operator"),
        }
    }

    let output = expr_stack
        .pop()
        .expect("internal error: expression stack empty");

    (output, error)
}

pub fn parse_operand(tokens: &[Token], index: &mut usize) -> (Expression, Option<JaktError>) {
    trace!(format!("parse_operand: {:?}", tokens[*index]));

    let mut error = None;

    let span = tokens[*index].span;

    let mut expr = match &tokens[*index].contents {
        TokenContents::Name(name) if name == "true" => {
            *index += 1;
            Expression::Boolean(true, span)
        }
        TokenContents::Name(name) if name == "false" => {
            *index += 1;
            Expression::Boolean(false, span)
        }
        TokenContents::Name(name) => {
            if *index + 1 < tokens.len() {
                match &tokens[*index + 1].contents {
                    TokenContents::LParen => match name.as_str() {
                        "Some" => {
                            *index += 1;
                            let (expr, err) = parse_expression(
                                tokens,
                                index,
                                ExpressionKind::ExpressionWithoutAssignment,
                            );
                            error = error.or(err);
                            Expression::OptionalSome(Box::new(expr), span)
                        }
                        _ => {
                            let (call, err) = parse_call(tokens, index);
                            error = error.or(err);

                            Expression::Call(call, span)
                        }
                    },
                    _ => {
                        *index += 1;

                        match name.as_str() {
                            "None" => Expression::OptionalNone(span),
                            _ => Expression::Var(name.to_string(), span),
                        }
                    }
                }
            } else {
                *index += 1;

                Expression::Var(name.to_string(), span)
            }
        }
        TokenContents::LParen => {
            let start = tokens[*index].span;

            *index += 1;
            let (mut expr, err) =
                parse_expression(tokens, index, ExpressionKind::ExpressionWithoutAssignment);
            error = error.or(err);

            match &tokens[*index].contents {
                TokenContents::RParen => {
                    *index += 1;
                }
                TokenContents::Comma => {
                    // We have a tuple
                    let mut exprs = Vec::new();
                    exprs.push(expr);

                    *index += 1;

                    let mut end = start;

                    while *index < tokens.len() {
                        match &tokens[*index].contents {
                            TokenContents::RParen => {
                                *index += 1;
                                break;
                            }
                            TokenContents::Comma => {
                                *index += 1;
                            }
                            _ => {
                                let (expr, err) = parse_expression(
                                    tokens,
                                    index,
                                    ExpressionKind::ExpressionWithoutAssignment,
                                );

                                end = expr.span();

                                error = error.or(err);

                                exprs.push(expr);
                            }
                        }
                    }

                    if *index >= tokens.len() {
                        trace!("ERROR: expected ')'");

                        error = error.or(Some(JaktError::ParserError(
                            "expected ')'".to_string(),
                            tokens[*index].span,
                        )))
                    }

                    expr = Expression::Tuple(
                        exprs,
                        Span {
                            file_id: start.file_id,
                            start: start.start,
                            end: end.end,
                        },
                    )
                }
                _ => {
                    trace!("ERROR: expected ')'");

                    error = error.or(Some(JaktError::ParserError(
                        "expected ')'".to_string(),
                        tokens[*index].span,
                    )))
                }
            }

            expr
        }
        TokenContents::LSquare => {
            let (expr, err) = parse_vector(tokens, index);
            error = error.or(err);
            expr
        }
        TokenContents::PlusPlus => {
            let start_span = tokens[*index].span;

            *index += 1;

            let (expr, err) =
                parse_expression(tokens, index, ExpressionKind::ExpressionWithoutAssignment);
            error = error.or(err);

            let span = Span {
                file_id: start_span.file_id,
                start: start_span.start,
                end: expr.span().end,
            };

            Expression::UnaryOp(Box::new(expr), UnaryOperator::PreIncrement, span)
        }
        TokenContents::MinusMinus => {
            let start_span = tokens[*index].span;

            *index += 1;

            let (expr, err) =
                parse_expression(tokens, index, ExpressionKind::ExpressionWithoutAssignment);
            error = error.or(err);

            let span = Span {
                file_id: start_span.file_id,
                start: start_span.start,
                end: expr.span().end,
            };

            Expression::UnaryOp(Box::new(expr), UnaryOperator::PreDecrement, span)
        }
        TokenContents::Number(number) => {
            *index += 1;
            Expression::Int64(*number, span)
        }
        TokenContents::QuotedString(str) => {
            *index += 1;
            Expression::QuotedString(str.to_string(), span)
        }
        _ => {
            trace!("ERROR: unsupported expression");
            error = error.or(Some(JaktError::ParserError(
                "unsupported expression".to_string(),
                tokens[*index].span,
            )));

            Expression::Garbage(span)
        }
    };

    // Check for postfix operators, while we're at it
    while *index < tokens.len() {
        match &tokens[*index].contents {
            TokenContents::ExclamationPoint => {
                *index += 1;
                // Forced Optional unwrap
                expr = Expression::ForcedUnwrap(Box::new(expr), span);
            }
            TokenContents::PlusPlus => {
                let end_span = tokens[*index].span;

                *index += 1;

                let span = Span {
                    file_id: expr.span().file_id,
                    start: expr.span().start,
                    end: end_span.end,
                };

                expr = Expression::UnaryOp(Box::new(expr), UnaryOperator::PostIncrement, span)
            }
            TokenContents::MinusMinus => {
                let end_span = tokens[*index].span;

                *index += 1;

                let span = Span {
                    file_id: expr.span().file_id,
                    start: expr.span().start,
                    end: end_span.end,
                };

                expr = Expression::UnaryOp(Box::new(expr), UnaryOperator::PostDecrement, span)
            }
            TokenContents::Dot => {
                *index += 1;

                if *index < tokens.len() {
                    match &tokens[*index].contents {
                        TokenContents::Number(int) => {
                            *index += 1;

                            let span = Span {
                                file_id: expr.span().file_id,
                                start: expr.span().start,
                                end: tokens[*index].span.end,
                            };

                            expr = Expression::IndexedTuple(Box::new(expr), *int as usize, span);
                        }

                        TokenContents::Name(name) => {
                            *index += 1;
                            let span = Span {
                                file_id: expr.span().file_id,
                                start: expr.span().start,
                                end: tokens[*index].span.end,
                            };

                            expr =
                                Expression::IndexedStruct(Box::new(expr), name.to_string(), span);
                        }

                        _ => {
                            *index += 1;
                            error = error.or(Some(JaktError::ParserError(
                                "Unsupported index".to_string(),
                                tokens[*index].span,
                            )))
                        }
                    }
                }
            }
            TokenContents::LSquare => {
                // Indexing operation
                *index += 1;

                if *index < tokens.len() {
                    let (idx, err) = parse_expression(
                        tokens,
                        index,
                        ExpressionKind::ExpressionWithoutAssignment,
                    );
                    error = error.or(err);

                    let end;
                    if *index < tokens.len() {
                        end = *index;
                        match &tokens[*index].contents {
                            TokenContents::RSquare => {
                                *index += 1;
                            }
                            _ => {
                                error = error.or(Some(JaktError::ParserError(
                                    "expected ']'".to_string(),
                                    tokens[*index].span,
                                )))
                            }
                        }
                    } else {
                        end = *index - 1;
                        error = error.or(Some(JaktError::ParserError(
                            "expected ']'".to_string(),
                            tokens[*index - 1].span,
                        )));
                    }

                    expr = Expression::IndexedExpression(
                        Box::new(expr),
                        Box::new(idx),
                        Span {
                            file_id: span.file_id,
                            start: span.start,
                            end,
                        },
                    );
                }
            }
            _ => break,
        }
    }

    (expr, error)
}

pub fn parse_operator(tokens: &[Token], index: &mut usize) -> (Expression, Option<JaktError>) {
    trace!(format!("parse_operator: {:?}", tokens[*index]));

    let span = tokens[*index].span;

    match &tokens[*index].contents {
        TokenContents::Plus => {
            *index += 1;
            (Expression::Operator(BinaryOperator::Add, span), None)
        }
        TokenContents::Minus => {
            *index += 1;
            (Expression::Operator(BinaryOperator::Subtract, span), None)
        }
        TokenContents::Asterisk => {
            *index += 1;
            (Expression::Operator(BinaryOperator::Multiply, span), None)
        }
        TokenContents::ForwardSlash => {
            *index += 1;
            (Expression::Operator(BinaryOperator::Divide, span), None)
        }
        TokenContents::PercentSign => {
            *index += 1;
            (Expression::Operator(BinaryOperator::Modulo, span), None)
        }
        TokenContents::Equal => {
            trace!("ERROR: assignment not allowed in this position");

            *index += 1;
            (
                Expression::Operator(BinaryOperator::Assign, span),
                Some(JaktError::ValidationError(
                    "assignment is not allowed in this position".to_string(),
                    span,
                )),
            )
        }
        TokenContents::PlusEqual => {
            trace!("ERROR: assignment not allowed in this position");

            *index += 1;
            (
                Expression::Operator(BinaryOperator::AddAssign, span),
                Some(JaktError::ValidationError(
                    "assignment is not allowed in this position".to_string(),
                    span,
                )),
            )
        }
        TokenContents::MinusEqual => {
            trace!("ERROR: assignment not allowed in this position");

            *index += 1;
            (
                Expression::Operator(BinaryOperator::SubtractAssign, span),
                Some(JaktError::ValidationError(
                    "assignment is not allowed in this position".to_string(),
                    span,
                )),
            )
        }
        TokenContents::AsteriskEqual => {
            trace!("ERROR: assignment not allowed in this position");

            *index += 1;
            (
                Expression::Operator(BinaryOperator::MultiplyAssign, span),
                Some(JaktError::ValidationError(
                    "assignment is not allowed in this position".to_string(),
                    span,
                )),
            )
        }
        TokenContents::ForwardSlashEqual => {
            trace!("ERROR: assignment not allowed in this position");

            *index += 1;
            (
                Expression::Operator(BinaryOperator::DivideAssign, span),
                Some(JaktError::ValidationError(
                    "assignment is not allowed in this position".to_string(),
                    span,
                )),
            )
        }
        TokenContents::PercentSignEqual => {
            trace!("ERROR: assignment not allowed in this position");

            *index += 1;
            (
                Expression::Operator(BinaryOperator::ModuloAssign, span),
                Some(JaktError::ValidationError(
                    "assignment is not allowed in this position".to_string(),
                    span,
                )),
            )
        }
        TokenContents::DoubleEqual => {
            *index += 1;
            (Expression::Operator(BinaryOperator::Equal, span), None)
        }
        TokenContents::NotEqual => {
            *index += 1;
            (Expression::Operator(BinaryOperator::NotEqual, span), None)
        }
        TokenContents::LessThan => {
            *index += 1;
            (Expression::Operator(BinaryOperator::LessThan, span), None)
        }
        TokenContents::LessThanOrEqual => {
            *index += 1;
            (
                Expression::Operator(BinaryOperator::LessThanOrEqual, span),
                None,
            )
        }
        TokenContents::GreaterThan => {
            *index += 1;
            (
                Expression::Operator(BinaryOperator::GreaterThan, span),
                None,
            )
        }
        TokenContents::GreaterThanOrEqual => {
            *index += 1;
            (
                Expression::Operator(BinaryOperator::GreaterThanOrEqual, span),
                None,
            )
        }
        _ => {
            trace!("ERROR: unsupported operator (possibly just the end of an expression)");

            (
                Expression::Garbage(span),
                Some(JaktError::ParserError(
                    "unsupported operator".to_string(),
                    tokens[*index].span,
                )),
            )
        }
    }
}

pub fn parse_operator_with_assignment(
    tokens: &[Token],
    index: &mut usize,
) -> (Expression, Option<JaktError>) {
    trace!(format!(
        "parse_operator_with_assignment: {:?}",
        tokens[*index]
    ));

    let span = tokens[*index].span;

    match &tokens[*index].contents {
        TokenContents::Plus => {
            *index += 1;
            (Expression::Operator(BinaryOperator::Add, span), None)
        }
        TokenContents::Minus => {
            *index += 1;
            (Expression::Operator(BinaryOperator::Subtract, span), None)
        }
        TokenContents::Asterisk => {
            *index += 1;
            (Expression::Operator(BinaryOperator::Multiply, span), None)
        }
        TokenContents::ForwardSlash => {
            *index += 1;
            (Expression::Operator(BinaryOperator::Divide, span), None)
        }
        TokenContents::PercentSign => {
            *index += 1;
            (Expression::Operator(BinaryOperator::Modulo, span), None)
        }
        TokenContents::Equal => {
            *index += 1;
            (Expression::Operator(BinaryOperator::Assign, span), None)
        }
        TokenContents::PlusEqual => {
            *index += 1;
            (Expression::Operator(BinaryOperator::AddAssign, span), None)
        }
        TokenContents::MinusEqual => {
            *index += 1;
            (
                Expression::Operator(BinaryOperator::SubtractAssign, span),
                None,
            )
        }
        TokenContents::AsteriskEqual => {
            *index += 1;
            (
                Expression::Operator(BinaryOperator::MultiplyAssign, span),
                None,
            )
        }
        TokenContents::ForwardSlashEqual => {
            *index += 1;
            (
                Expression::Operator(BinaryOperator::DivideAssign, span),
                None,
            )
        }
        TokenContents::DoubleEqual => {
            *index += 1;
            (Expression::Operator(BinaryOperator::Equal, span), None)
        }
        TokenContents::NotEqual => {
            *index += 1;
            (Expression::Operator(BinaryOperator::NotEqual, span), None)
        }
        TokenContents::LessThan => {
            *index += 1;
            (Expression::Operator(BinaryOperator::LessThan, span), None)
        }
        TokenContents::LessThanOrEqual => {
            *index += 1;
            (
                Expression::Operator(BinaryOperator::LessThanOrEqual, span),
                None,
            )
        }
        TokenContents::GreaterThan => {
            *index += 1;
            (
                Expression::Operator(BinaryOperator::GreaterThan, span),
                None,
            )
        }
        TokenContents::GreaterThanOrEqual => {
            *index += 1;
            (
                Expression::Operator(BinaryOperator::GreaterThanOrEqual, span),
                None,
            )
        }
        _ => {
            trace!("ERROR: unsupported operator (possibly just the end of an expression)");

            (
                Expression::Garbage(span),
                Some(JaktError::ParserError(
                    "unsupported operator".to_string(),
                    tokens[*index].span,
                )),
            )
        }
    }
}

pub fn parse_vector(tokens: &[Token], index: &mut usize) -> (Expression, Option<JaktError>) {
    let mut error = None;

    let mut output = Vec::new();

    let start;
    if *index < tokens.len() {
        start = *index;
        match tokens[*index] {
            Token {
                contents: TokenContents::LSquare,
                ..
            } => {
                *index += 1;
            }
            _ => {
                trace!("ERROR: expected '['");

                error = error.or(Some(JaktError::ParserError(
                    "expected '('".to_string(),
                    tokens[*index].span,
                )));
            }
        }
    } else {
        start = *index - 1;
        trace!("ERROR: incomplete function");

        error = error.or(Some(JaktError::ParserError(
            "incomplete function".to_string(),
            tokens[*index - 1].span,
        )));
    }

    while *index < tokens.len() {
        match &tokens[*index].contents {
            TokenContents::RSquare => {
                *index += 1;
                break;
            }
            TokenContents::Comma => {
                // Treat comma as whitespace? Might require them in the future
                *index += 1;
            }

            _ => {
                let (expr, err) =
                    parse_expression(tokens, index, ExpressionKind::ExpressionWithoutAssignment);
                error = error.or(err);

                output.push(expr);
            }
        }
    }

    let end;
    if *index >= tokens.len() {
        trace!("ERROR: incomplete function");

        error = error.or(Some(JaktError::ParserError(
            "incomplete function".to_string(),
            tokens[*index - 1].span,
        )));

        end = *index - 1;
    } else {
        end = *index;
    }

    (
        Expression::Vector(
            output,
            Span {
                file_id: tokens[start].span.file_id,
                start: tokens[start].span.start,
                end: tokens[end].span.end,
            },
        ),
        error,
    )
}

pub fn parse_variable_declaration(
    tokens: &[Token],
    index: &mut usize,
) -> (VarDecl, Option<JaktError>) {
    trace!(format!("parse_variable_declaration: {:?}", tokens[*index]));

    let mut error = None;

    match &tokens[*index].contents {
        TokenContents::Name(name) => {
            let var_name = name.to_string();

            *index += 1;

            if *index < tokens.len() {
                match &tokens[*index].contents {
                    TokenContents::Colon => {
                        *index += 1;
                    }
                    _ => {
                        return (
                            VarDecl {
                                name: name.to_string(),
                                ty: Type::Unknown,
                                mutable: false,
                                span: tokens[*index - 1].span,
                            },
                            None,
                        );
                    }
                }
            } else {
                return (
                    VarDecl {
                        name: name.to_string(),
                        ty: Type::Unknown,
                        mutable: false,
                        span: tokens[*index - 1].span,
                    },
                    None,
                );
            }

            if *index < tokens.len() {
                let (var_type, err) = parse_typename(tokens, index);
                error = error.or(err);

                let result = VarDecl {
                    name: var_name,
                    ty: var_type,
                    mutable: false,
                    span: tokens[*index - 3].span,
                };

                *index += 1;

                (result, error)
            } else {
                trace!("ERROR: expected type");

                (
                    VarDecl {
                        name: name.to_string(),
                        ty: Type::Unknown,
                        mutable: false,
                        span: tokens[*index - 2].span,
                    },
                    Some(JaktError::ParserError(
                        "expected type".to_string(),
                        tokens[*index].span,
                    )),
                )
            }
        }
        _ => {
            trace!("ERROR: expected name");

            (
                VarDecl::new(tokens[*index].span),
                Some(JaktError::ParserError(
                    "expected name".to_string(),
                    tokens[*index].span,
                )),
            )
        }
    }
}

pub fn parse_typename(tokens: &[Token], index: &mut usize) -> (Type, Option<JaktError>) {
    trace!(format!("parse_typename: {:?}", tokens[*index]));
    let (base_type, err) = match &tokens[*index] {
        Token {
            contents: TokenContents::Name(name),
            span,
        } => match name.as_str() {
            "i8" => (Type::I8, None),
            "i16" => (Type::I16, None),
            "i32" => (Type::I32, None),
            "i64" => (Type::I64, None),
            "u8" => (Type::U8, None),
            "u16" => (Type::U16, None),
            "u32" => (Type::U32, None),
            "u64" => (Type::U64, None),
            "f32" => (Type::F32, None),
            "f64" => (Type::F64, None),
            "String" => (Type::String, None),
            "bool" => (Type::Bool, None),
            _ => {
                trace!("ERROR: unknown type");

                (
                    Type::Void,
                    Some(JaktError::ParserError("unknown type".to_string(), *span)),
                )
            }
        },
        _ => {
            trace!("ERROR: expected type name");

            (
                Type::Void,
                Some(JaktError::ParserError(
                    "expected type name".to_string(),
                    tokens[*index].span,
                )),
            )
        }
    };

    if *index + 1 < tokens.len() {
        if let TokenContents::QuestionMark = tokens[*index + 1].contents {
            // T? is shorthand for Optional<T>
            *index += 1;
            return (Type::Optional(Box::new(base_type)), err);
        }
    };

    (base_type, err)
}

pub fn parse_call_parameter_name(
    tokens: &[Token],
    index: &mut usize,
) -> (String, Option<JaktError>) {
    if let TokenContents::Name(name) = &tokens[*index].contents {
        if *index + 1 < tokens.len() {
            if let TokenContents::Colon = &tokens[*index + 1].contents {
                *index += 2;
                return (name.clone(), None);
            }
        }
    }
    (String::new(), None)
}

pub fn parse_call(tokens: &[Token], index: &mut usize) -> (Call, Option<JaktError>) {
    trace!(format!("parse_call: {:?}", tokens[*index]));
    let mut call = Call::new();
    let mut error = None;

    match &tokens[*index] {
        Token {
            contents: TokenContents::Name(name),
            ..
        } => {
            call.name = name.to_string();

            *index += 1;

            if *index < tokens.len() {
                match &tokens[*index] {
                    Token {
                        contents: TokenContents::LParen,
                        ..
                    } => {
                        *index += 1;
                    }
                    Token { span, .. } => {
                        trace!("ERROR: expected '('");

                        return (
                            call,
                            Some(JaktError::ParserError("expected '('".to_string(), *span)),
                        );
                    }
                }
            } else {
                trace!("ERROR: incomplete function");

                return (
                    call,
                    Some(JaktError::ParserError(
                        "incomplete function".to_string(),
                        tokens[*index - 1].span,
                    )),
                );
            }

            while *index < tokens.len() {
                match &tokens[*index].contents {
                    TokenContents::RParen => {
                        *index += 1;
                        break;
                    }
                    TokenContents::Comma => {
                        // Treat comma as whitespace? Might require them in the future
                        *index += 1;
                    }
                    _ => {
                        let (param_name, err) = parse_call_parameter_name(tokens, index);
                        error = error.or(err);

                        let (expr, err) = parse_expression(
                            tokens,
                            index,
                            ExpressionKind::ExpressionWithoutAssignment,
                        );
                        error = error.or(err);

                        call.args.push((param_name, expr));
                    }
                }
            }

            if *index >= tokens.len() {
                trace!("ERROR: incomplete call");

                error = error.or(Some(JaktError::ParserError(
                    "incomplete call".to_string(),
                    tokens[*index - 1].span,
                )));
            }
        }
        _ => {
            trace!("ERROR: expected function call");

            error = error.or(Some(JaktError::ParserError(
                "expected function call".to_string(),
                tokens[*index].span,
            )));
        }
    }
    (call, error)
}<|MERGE_RESOLUTION|>--- conflicted
+++ resolved
@@ -111,7 +111,7 @@
             params: Vec::new(),
             block: Block::new(),
             return_type: Type::Void,
-            linkage: linkage,
+            linkage,
         }
     }
 }
@@ -301,13 +301,12 @@
 
                     parsed_file.funs.push(fun);
                 }
-<<<<<<< HEAD
                 "struct" => {
                     let (structure, err) = parse_struct(tokens, &mut index);
                     error = error.or(err);
 
                     parsed_file.structs.push(structure);
-=======
+                }
                 "extern" => {
                     if index + 1 < tokens.len() {
                         match &tokens[index + 1] {
@@ -345,7 +344,6 @@
                             }
                         }
                     }
->>>>>>> b6350496
                 }
                 _ => {
                     trace!("ERROR: unexpected keyword");
@@ -385,7 +383,6 @@
     (parsed_file, error)
 }
 
-<<<<<<< HEAD
 pub fn parse_struct(tokens: &[Token], index: &mut usize) -> (Struct, Option<JaktError>) {
     trace!(format!("parse_struct: {:?}", tokens[*index]));
 
@@ -525,14 +522,11 @@
     }
 }
 
-pub fn parse_function(tokens: &[Token], index: &mut usize) -> (Function, Option<JaktError>) {
-=======
 pub fn parse_function(
     tokens: &[Token],
     index: &mut usize,
     linkage: FunctionLinkage,
 ) -> (Function, Option<JaktError>) {
->>>>>>> b6350496
     trace!(format!("parse_function: {:?}", tokens[*index]));
 
     let mut error = None;
